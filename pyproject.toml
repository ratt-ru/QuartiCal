[tool.poetry]
name = "quartical"
version = "0.2.0"
description = "Fast and flexible calibration suite for radio interferometer data."
repository = "https://github.com/ratt-ru/QuartiCal"
documentation = "https://quartical.readthedocs.io"
authors = ["Jonathan Kenyon <jonathan.simon.kenyon@gmail.com>"]
license = "MIT"
readme = "README.md"
classifiers = [
    "Development Status :: 4 - Beta",
    "Intended Audience :: Science/Research",
    "License :: OSI Approved :: MIT License",
    "Operating System :: POSIX :: Linux",
    "Programming Language :: Python :: 3",
    "Programming Language :: Python :: 3.8",
    "Programming Language :: Python :: 3.9",
    "Programming Language :: Python :: 3.10",
    "Topic :: Scientific/Engineering :: Astronomy"
]
include = [
    "quartical/config/argument_schema.yaml",
    "quartical/config/gain_schema.yaml",
    "quartical/stimela_cabs.yaml"
]

[tool.poetry.dependencies]
python = "^3.8"
tbump = "^6.10.0"
columnar = "^1.4.1"
"ruamel.yaml" = "^0.17.26"
dask = {extras = ["diagnostics"], version = "^2023.1.0"}
distributed = "^2023.1.0"
dask-ms = {extras = ["s3", "xarray", "zarr"], version = "^0.2.16"}
codex-africanus = {extras = ["dask", "scipy", "astropy", "python-casacore"], version = "^0.3.4"}
astro-tigger-lsm = "^1.7.2"
loguru = "^0.7.0"
requests = "^2.31.0"
pytest = "^7.3.1"
omegaconf = "^2.3.0"
colorama = "^0.4.6"
stimela = "2.0rc4"
<<<<<<< HEAD
finufft = "^2.1.0"
=======
matplotlib = "^3.5.1"
>>>>>>> 9aa54da9

[tool.poetry.scripts]
goquartical = 'quartical.executor:execute'
goquartical-config = 'quartical.config.parser:create_user_config'
goquartical-backup = 'quartical.apps.backup:backup'
goquartical-restore = 'quartical.apps.backup:restore'
goquartical-summary = 'quartical.apps.summary:summary'
goquartical-plot = 'quartical.apps.plotter:plot'

[build-system]
requires = ["poetry-core"]
build-backend = "poetry.core.masonry.api"<|MERGE_RESOLUTION|>--- conflicted
+++ resolved
@@ -40,11 +40,8 @@
 omegaconf = "^2.3.0"
 colorama = "^0.4.6"
 stimela = "2.0rc4"
-<<<<<<< HEAD
 finufft = "^2.1.0"
-=======
 matplotlib = "^3.5.1"
->>>>>>> 9aa54da9
 
 [tool.poetry.scripts]
 goquartical = 'quartical.executor:execute'
