--- conflicted
+++ resolved
@@ -23,16 +23,7 @@
     "colorama",
     "bokeh",
     "xarray>=0.20.0",
-<<<<<<< HEAD
-
-    "scabha"
-    "@git+https://github.com/caracal-pipeline/scabha2.git"
-    "@rich",
-
-    "rich",  # should go in scabha
-=======
     "scabha>=2.0b1"
->>>>>>> bccec467
 ]
 
 setup(
