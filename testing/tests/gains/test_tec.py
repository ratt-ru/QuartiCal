--- conflicted
+++ resolved
@@ -15,18 +15,11 @@
 
     _opts.input_ms.select_corr = select_corr
     _opts.solver.terms = ['G']
-<<<<<<< HEAD
-    _opts.solver.iter_recipe = [50]
-    _opts.solver.propagate_flags = False
-    _opts.solver.convergence_criteria = 1e-7
-    _opts.solver.convergence_fraction = 1
-=======
     _opts.solver.iter_recipe = [100]
     _opts.solver.propagate_flags = False
     _opts.solver.convergence_criteria = 1e-7
     _opts.solver.convergence_fraction = 1
     _opts.solver.threads = 2
->>>>>>> 4e57140a
     _opts.G.type = "tec"
     _opts.G.freq_interval = 0
     _opts.G.solve_per = solve_per
