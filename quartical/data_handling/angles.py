--- conflicted
+++ resolved
@@ -105,15 +105,13 @@
 
     for xds, field_centre in zip(data_xds_list, field_centres):
 
-<<<<<<< HEAD
         receptor_angles = xds.RECEPTOR_ANGLE.data
-=======
+
         # TODO: This is unnecessary - we should just reify the field centres
         # and pass them in.
         cloned_field_centre = da.concatenate(
             [clone(field_centre) for _ in xds.chunksizes["row"]]
         )
->>>>>>> 2c50d1fe
 
         parangles = da.blockwise(_make_parangles, "tar",
                                  xds.TIME.data, "t",
