--- conflicted
+++ resolved
@@ -97,7 +97,6 @@
     if ms_opts.data_column not in known_data_cols:
         schema[ms_opts.data_column] = {'dims': ('chan', 'corr')}
 
-<<<<<<< HEAD
     try:
         data_xds_list = xds_from_ms_fragment(
             ms_opts.path,
@@ -106,24 +105,6 @@
             group_cols=ms_opts.group_by,
             chunks=chunking_per_data_xds,
             table_schema=["MS", {**schema}]
-=======
-    data_xds_list = xds_from_storage_ms(
-        ms_opts.path,
-        columns=columns,
-        index_cols=("TIME",),
-        group_cols=ms_opts.group_by,
-        chunks=chunking_per_data_xds,
-        table_schema=["MS", {**schema}]
-    )
-
-    missing_columns = set().union(
-        *[set(columns) - set(xds.data_vars.keys()) for xds in data_xds_list]
-    )
-
-    if missing_columns:
-        raise ValueError(
-            f"Invalid/missing column specified as input: {missing_columns}."
->>>>>>> c564aa81
         )
 
     spw_xds_list = xds_from_table_fragment(
