# -*- coding: utf-8 -*-
import dask
import dask.array as da
import numpy as np
from daskms import xds_from_ms, xds_from_table, xds_to_table
from quartical.weights.weights import initialize_weights
from quartical.flagging.flagging import initialise_flags
from quartical.data_handling.bda import process_bda_input, process_bda_output
<<<<<<< HEAD
from quartical.scheduling import annotate
from uuid import uuid4
=======
>>>>>>> 40205221
from loguru import logger


def read_xds_list(opts):
    """Reads a measurement set and generates a list of xarray data sets.

    Args:
        opts: A Namepsace of global options.

    Returns:
        data_xds_list: A list of appropriately chunked xarray datasets.
<<<<<<< HEAD
        ref_xds_list: A list of appropriately chunked xarray datasets.
        updated_kwrds: A dictionary of updated column keywords.
=======
>>>>>>> 40205221
    """

    # Create an xarray data set containing indexing columns. This is
    # necessary to determine initial chunking over row. TODO: Add blocking
    # based on arbitrary columns/jumps. Figure out behaviour on multi-SPW/field
    # data. Figure out chunking based on a memory budget rather than as an
    # option.

    logger.debug("Setting up indexing xarray dataset.")

    indexing_xds_list = xds_from_ms(opts.input_ms_name,
                                    columns=("TIME", "INTERVAL"),
                                    index_cols=("TIME",),
                                    group_cols=opts.input_ms_group_by,
                                    taql_where="ANTENNA1 != ANTENNA2",
                                    chunks={"row": -1})

    # Read the antenna table and add the number of antennas to the options
    # namespace/dictionary. Leading underscore indiciates that this option is
    # private and added internally.

    antenna_xds = xds_from_table(opts.input_ms_name + "::ANTENNA")[0]

    n_ant = antenna_xds.dims["row"]

    logger.info("Antenna table indicates {} antennas were present for this "
                "observation.", n_ant)

    # Determine the number of correlations present in the measurement set.

    polarization_xds = xds_from_table(opts.input_ms_name + "::POLARIZATION")[0]

    opts._ms_ncorr = polarization_xds.dims["corr"]

    if opts._ms_ncorr not in (1, 2, 4):
        raise ValueError("Measurement set contains {} correlations - this "
                         "is not supported.".format(opts._ms_ncorr))

    logger.info("Polarization table indicates {} correlations are present in "
                "the measurement set.", opts._ms_ncorr)

    # Determine the feed types present in the measurement set.

    feed_xds = xds_from_table(opts.input_ms_name + "::FEED")[0]

    feeds = feed_xds.POLARIZATION_TYPE.data.compute()
    unique_feeds = np.unique(feeds)

    if np.all([feed in "XxYy" for feed in unique_feeds]):
        opts._feed_type = "linear"
    elif np.all([feed in "LlRr" for feed in unique_feeds]):
        opts._feed_type = "circular"
    else:
        raise ValueError("Unsupported feed type/configuration.")

    logger.info("Feed table indicates {} ({}) feeds are present in the "
                "measurement set.", unique_feeds, opts._feed_type)

    # Determine the phase direction from the measurement set. TODO: This will
    # probably need to be done on a per xds basis. Can probably be accomplished
    # by merging the field xds grouped by DDID into data grouped by DDID.

    field_xds = xds_from_table(opts.input_ms_name + "::FIELD")[0]
    opts._phase_dir = np.squeeze(field_xds.PHASE_DIR.data.compute())

    logger.info("Field table indicates phase centre is at ({} {}).",
                opts._phase_dir[0], opts._phase_dir[1])

    # Check whether the specified weight column exists. If not, log a warning
    # and fall back to unity weights. TODO: Figure out how to prevent this
    # thowing a message wall.

    opts._unity_weights = opts.input_ms_weight_column.lower() == "unity"

    if not opts._unity_weights:
        col_names = list(xds_from_ms(opts.input_ms_name)[0].keys())
        if opts.input_ms_weight_column in col_names:
            logger.info(f"Using {opts.input_ms_weight_column} for weights.")
        else:
            logger.warning("Specified weight column was not present. "
                           "Falling back to unity weights.")
            opts._unity_weights = True

    # Determine the channels in the measurement set. Or handles unchunked case.
    # TODO: Handle multiple SPWs and specification in bandwidth.

    spw_xds_list = xds_from_table(
        opts.input_ms_name + "::SPECTRAL_WINDOW",
        group_cols=["__row__"],
        columns=["CHAN_FREQ", "CHAN_WIDTH"],
        chunks={"row": 1, "chan": opts.input_ms_freq_chunk or -1})

    # The spectral window xds should be correctly chunked in frequency.

    utime_chunking_per_xds, chunking_per_xds = \
        compute_chunking(indexing_xds_list, spw_xds_list, opts)

    # Once we have determined the row chunks from the indexing columns, we set
    # up an xarray data set for the data. Note that we will reload certain
    # indexing columns so that they are consistent with the chunking strategy.

    extra_columns = tuple(opts._model_columns)
    if not opts._unity_weights:
        extra_columns += (opts.input_ms_weight_column,)

    data_columns = ("TIME", "INTERVAL", "ANTENNA1", "ANTENNA2", "DATA", "FLAG",
                    "FLAG_ROW", "UVW") + extra_columns

<<<<<<< HEAD
    extra_schema = {cn: {'dims': ('chan', 'corr')}
                    for cn in opts._model_columns}

    data_xds_list, col_kwrds = xds_from_ms(
=======
    data_xds_list = xds_from_ms(
>>>>>>> 40205221
        opts.input_ms_name,
        columns=data_columns,
        index_cols=("TIME",),
        group_cols=opts.input_ms_group_by,
        taql_where="ANTENNA1 != ANTENNA2",
<<<<<<< HEAD
        chunks=chunking_per_xds,
        column_keywords=True,
        table_schema=["MS", {"BITFLAG": {'dims': ('chan', 'corr')},
                             **extra_schema}])
=======
        chunks=chunking_per_xds)
>>>>>>> 40205221

    # Preserve a copy of the xds_list prior to any BDA/assignment. Necessary
    # for undoing BDA.
    ref_xds_list = data_xds_list

    # BDA data needs to be processed into something more manageable.
    if opts.input_ms_is_bda:
        data_xds_list, utime_chunking_per_xds = \
            process_bda_input(data_xds_list, spw_xds_list, opts)

    # Add coordinates to the xarray datasets - this becomes immensely useful
    # down the line.
    data_xds_list = [xds.assign_coords({"corr": np.arange(xds.dims["corr"]),
                                        "chan": np.arange(xds.dims["chan"]),
                                        "ant": np.arange(n_ant)})
                     for xds in data_xds_list]

    # Add the actual channel frequecies to the xds - this is in preparation
    # for solvers which require this information. Also adds the antenna names
    # which will be useful when reference antennas are required.
    data_xds_list = [xds.assign(
        {"CHAN_FREQ":
            (("chan",), spw_xds_list[xds.DATA_DESC_ID].CHAN_FREQ.data[0]),
         "CHAN_WIDTH":
            (("chan",), spw_xds_list[xds.DATA_DESC_ID].CHAN_WIDTH.data[0]),
         "ANT_NAME":
            (("ant",), antenna_xds.NAME.data)}) for xds in data_xds_list]

    # Add an attribute to the xds on which we will store the names of fields
    # which must be written to the MS. Also add the attribute which stores
    # the unique time chunking per xds. We have to convert the chunking to
    # python integers to avoid problems with serialization.

    data_xds_list = \
        [xds.assign_attrs({
            "WRITE_COLS": [],
            "UTIME_CHUNKS": list(map(int, utime_chunking_per_xds[xds_ind]))})
         for xds_ind, xds in enumerate(data_xds_list)]

    # We may only want to use some of the input correlation values. xarray
    # has a neat syntax for this. #TODO: This needs to depend on the number of
    # correlations actually present in the MS/on the xds.

    if opts.input_ms_correlation_mode == "diag" and opts._ms_ncorr == 4:
        data_xds_list = [xds.sel(corr=[0, 3]) for xds in data_xds_list]
    elif opts.input_ms_correlation_mode == "full" and opts._ms_ncorr != 4:
        raise ValueError(f"--input-ms-correlation-mode was set to full, "
                         f"but the measurement set only contains "
                         f"{opts._ms_ncorr} correlations")

<<<<<<< HEAD
    # If the BITFLAG and BITFLAG_ROW columns were missing, we simply add
    # appropriately sized dask arrays to the data sets. These can be written
    # to the MS at the end. Note that if we are adding the bitflag column,
    # we initiliase it using the internal dtype. This reduces the memory
    # footprint a little, although it will still ultimately be saved as an
    # int32. TODO: Check whether we can write it as int16 to save space.

    updated_kwrds = update_kwrds(col_kwrds, opts)

    # The use of name below guaratees that dask produces unique arrays and
    # avoids accidental aliasing.

    for xds_ind, xds in enumerate(data_xds_list):
        xds_updates = {}
        if not opts._bitflag_exists:
            data = da.zeros(xds.FLAG.data.shape,
                            dtype=ibfdtype,
                            chunks=xds.FLAG.data.chunks,
                            name="bfzeros-" + uuid4().hex)
            schema = ("row", "chan", "corr")
            xds_updates["BITFLAG"] = (schema, data)
        if not opts._bitflagrow_exists:
            data = da.zeros(xds.FLAG_ROW.data.shape,
                            dtype=ibfdtype,
                            chunks=xds.FLAG_ROW.data.chunks,
                            name="bfrzeros-" + uuid4().hex)
            schema = ("row",)
            xds_updates["BITFLAG_ROW"] = (schema, data)
        if xds_updates:
            data_xds_list[xds_ind] = xds.assign(xds_updates)

    annotate(data_xds_list)

    # Add the external bitflag dtype to the opts Namespace. This is necessary
    # as internal bitflags may have a different dtype and we need to reconcile
    # the two. Note that we elect to interpret the input as an unsigned int
    # to avoid issues with negation. TODO: Check/warn that the maximal bit
    # is correct.
    ebfdtype = data_xds_list[0].BITFLAG.dtype

    if ebfdtype == np.int32:
        opts._ebfdtype = np.uint32
    elif ebfdtype == ibfdtype:
        opts._ebfdtype = ibfdtype
    else:
        raise TypeError("BITFLAG type {} not supported.".format(ebfdtype))

    return data_xds_list, ref_xds_list, updated_kwrds
=======
    return data_xds_list, ref_xds_list
>>>>>>> 40205221


def write_xds_list(xds_list, ref_xds_list, opts):
    """Writes fields spicified in the WRITE_COLS attribute to the MS.

    Args:
        xds_list: A list of xarray datasets.
        ref_xds_list: A list of reference xarray.Dataset objects.
        opts: A Namepsace of global options.

    Returns:
        write_xds_list: A list of xarray datasets indicating success of writes.
    """

    # If we selected some correlations, we need to be sure that whatever we
    # attempt to write back to the MS is still consistent. This does this using
    # the magic of reindex. TODO: Check whether it would be better to let
    # dask-ms handle this. This also might need some further consideration,
    # as the fill_value might cause problems.

    if opts._ms_ncorr != xds_list[0].corr.size:
        xds_list = \
            [xds.reindex({"corr": np.arange(opts._ms_ncorr)}, fill_value=0)
             for xds in xds_list]

    output_cols = tuple(set([cn for xds in xds_list for cn in xds.WRITE_COLS]))

    if opts.output_visibility_product:
        # Drop variables from columns we intend to overwrite.
        xds_list = [xds.drop_vars(opts.output_column, errors="ignore")
                    for xds in xds_list]

        vis_prod_map = {"residual": "_RESIDUAL",
                        "corrected_residual": "_CORRECTED_RESIDUAL",
                        "corrected_data": "_CORRECTED_DATA"}
        n_vis_prod = len(opts.output_visibility_product)

        # Rename QuartiCal's underscore prefixed results so that they will be
        # written to the appropriate column.
        xds_list = \
            [xds.rename({vis_prod_map[prod]: opts.output_column[ind]
             for ind, prod in enumerate(opts.output_visibility_product)})
             for xds in xds_list]

        output_cols += tuple(opts.output_column[:n_vis_prod])

    if opts.input_ms_is_bda:
        xds_list = process_bda_output(xds_list, ref_xds_list, output_cols,
                                      opts)

    logger.info("Outputs will be written to {}.".format(
        ", ".join(output_cols)))

    # TODO: Nasty hack due to bug in daskms. Remove ASAP.
    xds_list = [xds.drop_vars(["ANT_NAME", "CHAN_FREQ", "CHAN_WIDTH"],
                              errors='ignore')
                for xds in xds_list]
    annotate(xds_list)

    write_xds_list = xds_to_table(xds_list, opts.input_ms_name,
<<<<<<< HEAD
                                  columns=output_cols,
                                  column_keywords=output_kwrds,
                                  descriptor="ratt_ms(fixed=False)")
    [wds.attrs.update(ds.attrs) for ds, wds in zip(xds_list, write_xds_list)]
    annotate(write_xds_list)
=======
                                  columns=output_cols)
>>>>>>> 40205221

    return write_xds_list


def preprocess_xds_list(xds_list, opts):
    """Adds data preprocessing steps - inits flags, weights and fixes bad data.

    Given a list of xarray.DataSet objects, initializes the flag data,
    the weight data and fixes bad data points (NaN, inf, etc). TODO: This
    function can likely be improved/extended.

    Args:
        xds_list: A list of xarray.DataSet objects containing MS data.
        opts: A Namepsace object of global options.

    Returns:
        output_xds_list: A list of xarray.DataSet objects containing MS data
            with preprocessing operations applied.
    """

    output_xds_list = []

    for xds_ind, xds in enumerate(xds_list):

        # Unpack the data on the xds into variables with understandable names.
        # We create copies of arrays we intend to mutate as otherwise we end
        # up implicitly updating the xds.
        data_col = xds.DATA.data
        flag_col = xds.FLAG.data
        flag_row_col = xds.FLAG_ROW.data

        # Anywhere we have a broken datapoint, zero it. These points will
        # be flagged below.
        data_col = da.where(da.isfinite(data_col), data_col, 0)

        weight_col = initialize_weights(xds, data_col, opts)

        flag_col = initialise_flags(data_col,
                                    weight_col,
                                    flag_col,
                                    flag_row_col)

        # Anywhere we have a flag, we set the weight to 0.
        weight_col = da.where(flag_col, 0, weight_col)

        output_xds = xds.assign(
            {"DATA": (("row", "chan", "corr"), data_col),
             "WEIGHT": (("row", "chan", "corr"), weight_col),
<<<<<<< HEAD
             "DATA_BITFLAGS": (("row", "chan", "corr"), data_bitflags)})
        output_xds.attrs.update(xds.attrs)
=======
             "FLAG": (("row", "chan", "corr"), flag_col)})
>>>>>>> 40205221

        output_xds_list.append(output_xds)

    annotate(output_xds_list)

    return output_xds_list


def compute_chunking(indexing_xds_list, spw_xds_list, opts, compute=True):
    """Compute time and frequency chunks for the input data.

    Given a list of indexing xds's, and a list of spw xds's, determines how to
    chunk the data given the chunking parameters.

    Args:
        indexing_xds_list: List of xarray.dataset objects contatining indexing
            information.
        spw_xds_list: List of xarray.dataset objects containing spectral window
            information.
        opts: A Namespace object containing options.
        compute: Boolean indicating whether or not to compute the result.

    Returns:
        A tuple of utime_chunking_per_xds and chunking_per_xds which describe
        the chunking of the data.
    """

    chan_chunks = {i: xds.chunks["chan"] for i, xds in enumerate(spw_xds_list)}

    # row_chunks is a list of dictionaries containing row chunks per data set.

    chunking_per_xds = []

    utime_chunking_per_xds = []

    for xds in indexing_xds_list:

        # If the chunking interval is a float after preprocessing, we are
        # dealing with a duration rather than a number of intervals. TODO:
        # Need to take resulting chunks and reprocess them based on chunk-on
        # columns and jumps.

        # TODO: BDA will assume no chunking, and in general we can skip this
        # bit if the row axis is unchunked.

        if isinstance(opts.input_ms_time_chunk, float):

            def interval_chunking(time_col, interval_col, time_chunk):

                utimes, uinds, ucounts = \
                    np.unique(time_col, return_counts=True, return_index=True)
                cumulative_interval = np.cumsum(interval_col[uinds])
                cumulative_interval -= cumulative_interval[0]
                chunk_map = \
                    (cumulative_interval // time_chunk).astype(np.int32)

                _, utime_chunks = np.unique(chunk_map, return_counts=True)

                chunk_starts = np.zeros(utime_chunks.size, dtype=np.int32)
                chunk_starts[1:] = np.cumsum(utime_chunks)[:-1]

                row_chunks = np.add.reduceat(ucounts, chunk_starts)

                return np.vstack((utime_chunks, row_chunks))

            chunking = da.map_blocks(interval_chunking,
                                     xds.TIME.data,
                                     xds.INTERVAL.data,
                                     opts.input_ms_time_chunk,
                                     chunks=((2,), (np.nan,)),
                                     dtype=np.int32)

        else:

            def integer_chunking(time_col, time_chunk):

                utimes, ucounts = np.unique(time_col, return_counts=True)
                n_utime = utimes.size
                time_chunk = time_chunk or n_utime  # Catch time_chunk == 0.

                utime_chunks = [time_chunk] * (n_utime // time_chunk)
                last_chunk = n_utime % time_chunk

                utime_chunks += [last_chunk] if last_chunk else []
                utime_chunks = np.array(utime_chunks)

                chunk_starts = np.arange(0, n_utime, time_chunk)

                row_chunks = np.add.reduceat(ucounts, chunk_starts)

                return np.vstack((utime_chunks, row_chunks))

            chunking = da.map_blocks(integer_chunking,
                                     xds.TIME.data,
                                     opts.input_ms_time_chunk,
                                     chunks=((2,), (np.nan,)),
                                     dtype=np.int32)

        utime_per_chunk = dask.delayed(tuple)(chunking[0, :])
        row_chunks = dask.delayed(tuple)(chunking[1, :])

        utime_chunking_per_xds.append(utime_per_chunk)

        chunking_per_xds.append({"row": row_chunks,
                                 "chan": chan_chunks[xds.DATA_DESC_ID]})

    if compute:
        return da.compute(utime_chunking_per_xds, chunking_per_xds)
    else:
        return utime_chunking_per_xds, chunking_per_xds<|MERGE_RESOLUTION|>--- conflicted
+++ resolved
@@ -6,11 +6,8 @@
 from quartical.weights.weights import initialize_weights
 from quartical.flagging.flagging import initialise_flags
 from quartical.data_handling.bda import process_bda_input, process_bda_output
-<<<<<<< HEAD
 from quartical.scheduling import annotate
 from uuid import uuid4
-=======
->>>>>>> 40205221
 from loguru import logger
 
 
@@ -22,11 +19,6 @@
 
     Returns:
         data_xds_list: A list of appropriately chunked xarray datasets.
-<<<<<<< HEAD
-        ref_xds_list: A list of appropriately chunked xarray datasets.
-        updated_kwrds: A dictionary of updated column keywords.
-=======
->>>>>>> 40205221
     """
 
     # Create an xarray data set containing indexing columns. This is
@@ -135,27 +127,17 @@
     data_columns = ("TIME", "INTERVAL", "ANTENNA1", "ANTENNA2", "DATA", "FLAG",
                     "FLAG_ROW", "UVW") + extra_columns
 
-<<<<<<< HEAD
     extra_schema = {cn: {'dims': ('chan', 'corr')}
                     for cn in opts._model_columns}
 
     data_xds_list, col_kwrds = xds_from_ms(
-=======
-    data_xds_list = xds_from_ms(
->>>>>>> 40205221
         opts.input_ms_name,
         columns=data_columns,
         index_cols=("TIME",),
         group_cols=opts.input_ms_group_by,
         taql_where="ANTENNA1 != ANTENNA2",
-<<<<<<< HEAD
         chunks=chunking_per_xds,
-        column_keywords=True,
-        table_schema=["MS", {"BITFLAG": {'dims': ('chan', 'corr')},
-                             **extra_schema}])
-=======
-        chunks=chunking_per_xds)
->>>>>>> 40205221
+        table_schema=["MS", {**extra_schema}])
 
     # Preserve a copy of the xds_list prior to any BDA/assignment. Necessary
     # for undoing BDA.
@@ -206,58 +188,9 @@
                          f"but the measurement set only contains "
                          f"{opts._ms_ncorr} correlations")
 
-<<<<<<< HEAD
-    # If the BITFLAG and BITFLAG_ROW columns were missing, we simply add
-    # appropriately sized dask arrays to the data sets. These can be written
-    # to the MS at the end. Note that if we are adding the bitflag column,
-    # we initiliase it using the internal dtype. This reduces the memory
-    # footprint a little, although it will still ultimately be saved as an
-    # int32. TODO: Check whether we can write it as int16 to save space.
-
-    updated_kwrds = update_kwrds(col_kwrds, opts)
-
-    # The use of name below guaratees that dask produces unique arrays and
-    # avoids accidental aliasing.
-
-    for xds_ind, xds in enumerate(data_xds_list):
-        xds_updates = {}
-        if not opts._bitflag_exists:
-            data = da.zeros(xds.FLAG.data.shape,
-                            dtype=ibfdtype,
-                            chunks=xds.FLAG.data.chunks,
-                            name="bfzeros-" + uuid4().hex)
-            schema = ("row", "chan", "corr")
-            xds_updates["BITFLAG"] = (schema, data)
-        if not opts._bitflagrow_exists:
-            data = da.zeros(xds.FLAG_ROW.data.shape,
-                            dtype=ibfdtype,
-                            chunks=xds.FLAG_ROW.data.chunks,
-                            name="bfrzeros-" + uuid4().hex)
-            schema = ("row",)
-            xds_updates["BITFLAG_ROW"] = (schema, data)
-        if xds_updates:
-            data_xds_list[xds_ind] = xds.assign(xds_updates)
-
     annotate(data_xds_list)
 
-    # Add the external bitflag dtype to the opts Namespace. This is necessary
-    # as internal bitflags may have a different dtype and we need to reconcile
-    # the two. Note that we elect to interpret the input as an unsigned int
-    # to avoid issues with negation. TODO: Check/warn that the maximal bit
-    # is correct.
-    ebfdtype = data_xds_list[0].BITFLAG.dtype
-
-    if ebfdtype == np.int32:
-        opts._ebfdtype = np.uint32
-    elif ebfdtype == ibfdtype:
-        opts._ebfdtype = ibfdtype
-    else:
-        raise TypeError("BITFLAG type {} not supported.".format(ebfdtype))
-
-    return data_xds_list, ref_xds_list, updated_kwrds
-=======
     return data_xds_list, ref_xds_list
->>>>>>> 40205221
 
 
 def write_xds_list(xds_list, ref_xds_list, opts):
@@ -318,15 +251,9 @@
     annotate(xds_list)
 
     write_xds_list = xds_to_table(xds_list, opts.input_ms_name,
-<<<<<<< HEAD
-                                  columns=output_cols,
-                                  column_keywords=output_kwrds,
-                                  descriptor="ratt_ms(fixed=False)")
-    [wds.attrs.update(ds.attrs) for ds, wds in zip(xds_list, write_xds_list)]
+                                  columns=output_cols)
+
     annotate(write_xds_list)
-=======
-                                  columns=output_cols)
->>>>>>> 40205221
 
     return write_xds_list
 
@@ -375,12 +302,7 @@
         output_xds = xds.assign(
             {"DATA": (("row", "chan", "corr"), data_col),
              "WEIGHT": (("row", "chan", "corr"), weight_col),
-<<<<<<< HEAD
-             "DATA_BITFLAGS": (("row", "chan", "corr"), data_bitflags)})
-        output_xds.attrs.update(xds.attrs)
-=======
              "FLAG": (("row", "chan", "corr"), flag_col)})
->>>>>>> 40205221
 
         output_xds_list.append(output_xds)
 
