import os.path
from dataclasses import dataclass, make_dataclass, fields
from omegaconf import OmegaConf as oc
from typing import List, Dict, Any
from quartical.config.converters import as_time, as_freq
from scabha import schema_utils
from scabha.cargo import Parameter


class BaseConfigSection:
    """Base class for dynamically generated config dataclasses.

    Also implements specific post-init methods for them.
    """

    def validate_choice_fields(self):
        for fld in fields(self):
            name = fld.name
            value = getattr(self, name)
            meta = fld.metadata

            # Optional field values can be None, validated at construction.
            if value is None:
                continue
            elif "choices" in meta:  # Check for choices.
                choices = meta.get("choices")
                assert value in choices, \
                    f"Invalid input in {fld.name}. " \
                    f"User specified '{value}'. " \
                    f"Valid choices are {choices}."
            elif "element_choices" in meta:  # Check for element choices.
                element_choices = meta.get("element_choices")
                if isinstance(value, List):
                    args = value
                elif isinstance(value, Dict):
                    args = value.values()
                else:
                    raise ValueError(f"Paramter {name} of type {type(value)}"
                                     f"has element choices. Not understood.")
                invalid = set(args) - set(element_choices)
                assert not invalid, \
                    f"Invalid input in {fld.name}. " \
                    f"User specified '{','.join(map(str, invalid))}'. " \
                    f"Valid choices are {','.join(map(str,element_choices))}."

    def __input_ms_post_init__(self):

        self.validate_choice_fields()
        self.time_chunk = as_time(self.time_chunk)
        self.freq_chunk = as_freq(self.freq_chunk)

        assert len(self.select_uv_range) == 2, \
            "input_ms.select_uv_range expects a two-element list."

        assert not (self.sigma_column and self.weight_column), \
            "sigma_column and weight_column are mutually exclusive."

    def __input_model_post_init__(self):
        pass

    def __output_post_init__(self):

        self.validate_choice_fields()
        assert not(bool(self.products) ^ bool(self.columns)), \
            "Neither or both of products and columns must be specified."
        if self.products:
            assert len(self.products) == len(self.columns), \
                    "Number of products not equal to number of columns."

    def __mad_flags_post_init__(self):
        pass

    def __solver_post_init__(self):

        self.validate_choice_fields()
        assert len(self.iter_recipe) >= len(self.terms), \
            "User has specified solver.iter_recipe with too few elements."

        assert self.convergence_criteria >= 1e-8, \
            "User has specified solver.convergence_criteria below 1e-8."

    def __dask_post_init__(self):
        pass

<<<<<<< HEAD
    def __gain_post_init__(self):
=======
    def __post_init__(self):
        self.validate_choice_fields()


@dataclass
class Gain(Input):
    type: str = field(
        default="complex",
        metadata=dict(choices=["complex",
                               "diag_complex",
                               "amplitude",
                               "delay",
                               "phase",
                               "tec",
                               "rotation_measure",
                               "crosshand_phase"])
    )
    solve_per: str = field(
        default="antenna",
        metadata=dict(choices=["antenna",
                               "array"])
    )
    direction_dependent: bool = False
    time_interval: str = "1"
    freq_interval: str = "1"
    respect_scan_boundaries: bool = True
    initial_estimate: bool = True
    load_from: Optional[str] = None
    interp_mode: str = field(
        default="reim",
        metadata=dict(choices=["reim",
                               "ampphase"])
    )
    interp_method: str = field(
        default="2dlinear",
        metadata=dict(choices=["2dlinear",
                               "2dspline"])
    )

    def __post_init__(self):
>>>>>>> 2dd0bd5e
        self.validate_choice_fields()
        self.time_interval = as_time(self.time_interval)
        self.freq_interval = as_freq(self.freq_interval)
        if self.type == "crosshand_phase" and self.solve_per != "array":
            raise ValueError("Crosshand phase can only be solved as a per "
                             "array term. Please set the appropriate "
                             "term.solve_per to 'array'.")

        if self.type == "crosshand_phase" and self.solve_per != "array":
            raise ValueError("Crosshand phase can only be solved as a per "
                             "array term. Please set the appropriate "
                             "term.solve_per to 'array'.")


@dataclass
class _GainSchema(object):
    gain: Dict[str, Parameter]


# load schema files
_schema = _gain_schema = None

if _schema is None:
    dirname = os.path.dirname(__file__)

    # Make dataclass based on the argument schema.
    _schema = oc.load(f"{dirname}/argument_schema.yaml")

    # Map __post_init__ methods to sections.
    post_init_map = {s: getattr(BaseConfigSection, f"__{s}_post_init__")
                     for s in _schema.keys()}

    # Create the base config class.
    BaseConfig = schema_utils.nested_schema_to_dataclass(
        _schema,
        "BaseConfig",
        section_bases=(BaseConfigSection,),
        post_init_map=post_init_map
    )

    # Create a mapping from section name to section dataclass.
    _config_dataclasses = {f.name: f.type for f in fields(BaseConfig)}

    # The gain section is loaded explicitly, since we need to form up multiple
    # instances.
    _gain_schema = oc.merge(
        oc.structured(_GainSchema),
        oc.load(f"{dirname}/gain_schema.yaml")
    )
    _gain_schema = _gain_schema.gain

    # Create gain dataclass.
    Gain = schema_utils.schema_to_dataclass(
        _gain_schema,
        "Gain",
        bases=(BaseConfigSection,),
        post_init=BaseConfigSection.__gain_post_init__
    )


def get_config_sections():
    """Returns list of known config sections."""
    return list(_config_dataclasses.keys()) + ["gain"]


def finalize_structure(additional_config):

    terms = None

    for cfg in additional_config[::-1]:
        terms = oc.select(cfg, "solver.terms")
        if terms is not None:
            break

    # Use the default terms if no alternative is specified.
    terms = terms or _config_dataclasses["solver"]().terms

    FinalConfig = make_dataclass(
        "FinalConfig",
        [(t, Gain, Gain()) for t in terms],
        bases=(BaseConfig,)
    )

    return FinalConfig


def make_stimela_schema(params: Dict[str, Any],
                        inputs: Dict[str, Parameter],
                        outputs: Dict[str, Parameter]):
    """Augments a schema for stimela based on solver.terms."""

    inputs = inputs.copy()

    terms = params.get('solver.terms', None)
    if terms is None:
        terms = _config_dataclasses["solver"]().terms

    for jones in terms:
        for key, value in _gain_schema.items():
            inputs[f"{jones}.{key}"] = value

    return inputs, outputs<|MERGE_RESOLUTION|>--- conflicted
+++ resolved
@@ -82,58 +82,10 @@
     def __dask_post_init__(self):
         pass
 
-<<<<<<< HEAD
     def __gain_post_init__(self):
-=======
-    def __post_init__(self):
-        self.validate_choice_fields()
-
-
-@dataclass
-class Gain(Input):
-    type: str = field(
-        default="complex",
-        metadata=dict(choices=["complex",
-                               "diag_complex",
-                               "amplitude",
-                               "delay",
-                               "phase",
-                               "tec",
-                               "rotation_measure",
-                               "crosshand_phase"])
-    )
-    solve_per: str = field(
-        default="antenna",
-        metadata=dict(choices=["antenna",
-                               "array"])
-    )
-    direction_dependent: bool = False
-    time_interval: str = "1"
-    freq_interval: str = "1"
-    respect_scan_boundaries: bool = True
-    initial_estimate: bool = True
-    load_from: Optional[str] = None
-    interp_mode: str = field(
-        default="reim",
-        metadata=dict(choices=["reim",
-                               "ampphase"])
-    )
-    interp_method: str = field(
-        default="2dlinear",
-        metadata=dict(choices=["2dlinear",
-                               "2dspline"])
-    )
-
-    def __post_init__(self):
->>>>>>> 2dd0bd5e
         self.validate_choice_fields()
         self.time_interval = as_time(self.time_interval)
         self.freq_interval = as_freq(self.freq_interval)
-        if self.type == "crosshand_phase" and self.solve_per != "array":
-            raise ValueError("Crosshand phase can only be solved as a per "
-                             "array term. Please set the appropriate "
-                             "term.solve_per to 'array'.")
-
         if self.type == "crosshand_phase" and self.solve_per != "array":
             raise ValueError("Crosshand phase can only be solved as a per "
                              "array term. Please set the appropriate "
