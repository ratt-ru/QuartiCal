from dataclasses import dataclass, field, make_dataclass, fields
from omegaconf import OmegaConf as oc
from typing import List, Optional
from quartical.config.converters import as_time, as_freq


class Input:

    def validate_choice_fields(self):

        choice_fields = {f.name: f.metadata["choices"]
                         for f in fields(self) if "choices" in f.metadata}
        for field_name, field_choices in choice_fields.items():
            args = getattr(self, field_name)
            if args is None:  # An optional choices field might be None.
                continue
            elif isinstance(args, List):
                assert all(arg in field_choices for arg in args), \
                       f"Invalid input in {field_name}. " \
                       f"User specified '{args}'. " \
                       f"Valid choices are {field_choices}."
            else:
                assert args in field_choices, \
                       f"Invalid input in {field_name}. " \
                       f"User specified '{args}'. " \
                       f"Valid choices are {field_choices}."


@dataclass
class MSInputs(Input):
    path: str = "???"
    data_column: str = "DATA"
    weight_column: Optional[str] = "???"
    time_chunk: str = "0"
    freq_chunk: str = "0"
    is_bda: bool = False
    group_by: Optional[List[str]] = field(
        default_factory=lambda: ["SCAN_NUMBER", "FIELD_ID", "DATA_DESC_ID"]
    )
    select_corr: Optional[List[int]] = field(
        default=None,
        metadata=dict(choices=[0, 1, 2, 3])
    )
    select_fields: List[int] = field(
        default_factory=lambda: []
    )
    select_ddids: List[int] = field(
        default_factory=lambda: []
    )

    def __post_init__(self):
        self.validate_choice_fields()
        self.time_chunk = as_time(self.time_chunk)
        self.freq_chunk = as_freq(self.freq_chunk)


@dataclass
class ModelInputs(Input):
    recipe: str = "???"
    beam: Optional[str] = None
    beam_l_axis: str = field(
        default="X",
        metadata=dict(choices=["X", "~X", "Y", "~Y", "L", "~L", "M", "~M"])
    )
    beam_m_axis: str = field(
        default="Y",
        metadata=dict(choices=["X", "~X", "Y", "~Y", "L", "~L", "M", "~M"])
    )
    invert_uvw: bool = True
    source_chunks: int = 10
    apply_p_jones: bool = True

    def __post_init__(self):
        self.validate_choice_fields()


@dataclass
class Outputs(Input):
    gain_dir: str = "gains.qc"
    products: Optional[List[str]] = field(
        default=None,
        metadata=dict(choices=["corrected_data",
                               "corrected_residual",
                               "residual"])
    )
    columns: Optional[List[str]] = None

    def __post_init__(self):
        self.validate_choice_fields()
        assert not(bool(self.products) ^ bool(self.columns)), \
            "Neither or both of products and columns must be specified."
        if self.products:
            assert len(self.products) == len(self.columns), \
                   "Number of products not equal to number of columns."


@dataclass
class MadFlags(Input):
    enable: bool = False
    threshold_bl: int = 10
    threshold_global: int = 12

    def __post_init__(self):
        self.validate_choice_fields()


@dataclass
class Solver(Input):
<<<<<<< HEAD
    gain_terms: List[str] = field(default_factory=lambda: ["G"])
    reweight_mode: bool = False
=======
    terms: List[str] = field(default_factory=lambda: ["G"])
    iter_recipe: List[int] = field(default_factory=lambda: [25])
    threads: int = 1
>>>>>>> 3399db3c

    def __post_init__(self):
        self.validate_choice_fields()
        assert len(self.iter_recipe) >= len(self.terms), \
               "User has specified solver.iter_recipe with too few elements."


@dataclass
class Dask(Input):
    threads: int = 0
    workers: int = 1
    address: Optional[str] = None
    scheduler: str = field(
        default="threads",
        metadata=dict(choices=["threads",
                               "single-threaded",
                               "distributed"])
    )

    def __post_init__(self):
        self.validate_choice_fields()


@dataclass
class Gain(Input):
    type: str = field(
        default="complex",
        metadata=dict(choices=["complex",
                               "delay",
                               "phase"])
    )
    direction_dependent: bool = False
    time_interval: str = "1"
    freq_interval: str = "1"
    load_from: Optional[str] = None
    interp_mode: str = field(
        default="reim",
        metadata=dict(choices=["reim",
                               "ampphase"])
    )
    interp_method: str = field(
        default="2dlinear",
        metadata=dict(choices=["2dlinear",
                               "2dspline",
                               "smoothingspline"])
    )

    def __post_init__(self):
        self.validate_choice_fields()
        self.time_interval = as_time(self.time_interval)
        self.freq_interval = as_freq(self.freq_interval)


@dataclass
class BaseConfig:
    input_ms: MSInputs = MSInputs()
    input_model: ModelInputs = ModelInputs()
    solver: Solver = Solver()
    output: Outputs = Outputs()
    mad_flags: MadFlags = MadFlags()
    dask: Dask = Dask()


def finalize_structure(additional_config):

    terms = None

    for cfg in additional_config[::-1]:
        terms = oc.select(cfg, "solver.terms")
        if terms is not None:
            break

    # Use the default terms if no alternative is specified.
    terms = terms or Solver().terms

    FinalConfig = make_dataclass(
        "FinalConfig",
        [(t, Gain, Gain()) for t in terms],
        bases=(BaseConfig,)
    )

    return FinalConfig<|MERGE_RESOLUTION|>--- conflicted
+++ resolved
@@ -106,14 +106,10 @@
 
 @dataclass
 class Solver(Input):
-<<<<<<< HEAD
-    gain_terms: List[str] = field(default_factory=lambda: ["G"])
-    reweight_mode: bool = False
-=======
     terms: List[str] = field(default_factory=lambda: ["G"])
     iter_recipe: List[int] = field(default_factory=lambda: [25])
     threads: int = 1
->>>>>>> 3399db3c
+    reweight_mode: bool = False
 
     def __post_init__(self):
         self.validate_choice_fields()
