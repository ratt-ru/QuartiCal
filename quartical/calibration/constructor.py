--- conflicted
+++ resolved
@@ -32,16 +32,7 @@
         A list of lists containing xarray.Datasets describing the solved gains.
     """
 
-<<<<<<< HEAD
     solved_gain_xds_list = []
-=======
-    model_col = data_xds.MODEL_DATA.data
-    data_col = data_xds.DATA.data
-    ant1_col = data_xds.ANTENNA1.data
-    ant2_col = data_xds.ANTENNA2.data
-    weight_col = data_xds.WEIGHT.data
-    chan_freqs = data_xds.CHAN_FREQ.data
->>>>>>> 1c80c34d
 
     for xds_ind, data_xds in enumerate(data_xds_list):
 
@@ -50,6 +41,7 @@
         ant1_col = data_xds.ANTENNA1.data
         ant2_col = data_xds.ANTENNA2.data
         weight_col = data_xds.WEIGHT.data
+        chan_freqs = data_xds.CHAN_FREQ.data
         t_map_arr = t_map_list[xds_ind]
         f_map_arr = f_map_list[xds_ind]
         d_map_arr = d_map_list[xds_ind]
@@ -59,23 +51,8 @@
         # safe.
         n_t_chunks, n_f_chunks, _ = data_col.numblocks
 
-<<<<<<< HEAD
         # Take the compact chunking info on the gain xdss and expand it.
         spec_list = expand_specs(gain_terms)
-=======
-    # Add relevant inputs to the blocker object.
-    blocker.add_input("model", model_col, "rfdc")
-    blocker.add_input("data", data_col, "rfc")
-    blocker.add_input("a1", ant1_col, "r")
-    blocker.add_input("a2", ant2_col, "r")
-    blocker.add_input("weights", weight_col, "rfc")
-    blocker.add_input("t_map_arr", t_map_arr, "rj")
-    blocker.add_input("f_map_arr", f_map_arr, "fj")
-    blocker.add_input("d_map_arr", d_map_arr)
-    blocker.add_input("corr_mode", corr_mode)
-    blocker.add_input("term_spec_list", spec_list, "rf")
-    blocker.add_input("chan_freqs", chan_freqs, "f")  # Test for delay.
->>>>>>> 1c80c34d
 
         # Create a blocker object.
         blocker = Blocker(solver_wrapper, "rf")
@@ -91,6 +68,7 @@
         blocker.add_input("d_map_arr", d_map_arr)
         blocker.add_input("corr_mode", opts.input_ms_correlation_mode)
         blocker.add_input("term_spec_list", spec_list, "rf")
+        blocker.add_input("chan_freqs", chan_freqs, "f")
 
         if opts.input_ms_is_bda:
             blocker.add_input("row_map", data_xds.ROW_MAP.data, "r")
