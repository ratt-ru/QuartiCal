--- conflicted
+++ resolved
@@ -105,15 +105,9 @@
     gain_xds_lod = load_and_interpolate_gains(gain_xds_lod, chain_opts)
 
     # Poplulate the gain xarray.Datasets with solutions and convergence info.
-<<<<<<< HEAD
-    solved_gain_xds_list, data_xds_list = construct_solver(
-        data_xds_list,
-        gain_xds_list,
-=======
-    gain_xds_lod = construct_solver(
+    gain_xds_lod, data_xds_list = construct_solver(
         data_xds_list,
         gain_xds_lod,
->>>>>>> 38cc1fb1
         t_bin_list,
         t_map_list,
         f_map_list,
@@ -121,8 +115,6 @@
         solver_opts,
         chain_opts
     )
-<<<<<<< HEAD
-=======
 
     # Construct an effective gain per data_xds. This is always at the full
     # time and frequency resolution of the data.
@@ -138,7 +130,6 @@
         f_map_list,
         d_map_list
     )
->>>>>>> 38cc1fb1
 
     # Update the data xarray.Datasets with visibility outputs.
     data_xds_list = make_visibility_output(
