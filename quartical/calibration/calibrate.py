--- conflicted
+++ resolved
@@ -237,10 +237,6 @@
 
             write_cols.extend(opts.output_column[:n_vis_prod])
 
-<<<<<<< HEAD
-        
-=======
->>>>>>> 3ea3cb4a
         ms_outputs["CUBI_BITFLAG"] = (xds.BITFLAG.dims, data_bitflags)
 
         updated_xds = xds.assign(ms_outputs)
@@ -508,7 +504,6 @@
         concatenate=True,
         adjust_chunks={"rowlike": data_col.chunks[0],
                        "chan": data_col.chunks[1]})
-<<<<<<< HEAD
     
     # create a full model from all contributing directions
     # for possible output as a debugging / diagnostic
@@ -519,11 +514,5 @@
                           "corrected_residual": corrected_residual,
                           "corrected_data": corrected_data,
                           "predicted_model": predicted_model}
-=======
-
-    visibility_outputs = {"residual": residual,
-                          "corrected_residual": corrected_residual,
-                          "corrected_data": corrected_data}
->>>>>>> 3ea3cb4a
 
     return visibility_outputs