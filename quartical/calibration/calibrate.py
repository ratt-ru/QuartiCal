# -*- coding: utf-8 -*-
import numpy as np
import dask.array as da
from quartical.calibration.mapping import make_mapping_datasets
from quartical.gains.general.generics import (compute_residual,
                                              compute_corrected_residual,
                                              compute_corrected_weights)
from quartical.calibration.constructor import construct_solver
from quartical.gains.datasets import (make_gain_xds_lod,
                                      make_net_xds_lod,
                                      populate_net_xds_list)
from quartical.interpolation.interpolate import load_and_interpolate_gains
from quartical.gains.baseline import (compute_baseline_corrections,
                                      apply_baseline_corrections)
from loguru import logger  # noqa


def dask_residual(
    data,
    model,
    a1,
    a2,
    sub_dirs,
    row_map,
    row_weights,
    corr_mode,
    *args
):
    """Thin wrapper to handle an unknown number of input gains."""

    gains = tuple(args[::4])
    time_maps = tuple(args[1::4])
    freq_maps = tuple(args[2::4])
    dir_maps = tuple(args[3::4])

    return compute_residual(
        data,
        model,
        gains,
        a1,
        a2,
        time_maps,
        freq_maps,
        dir_maps,
        row_map,
        row_weights,
        corr_mode,
        sub_dirs=sub_dirs
    )


def dask_corrected_residual(
    residual,
    a1,
    a2,
    row_map,
    row_weights,
    corr_mode,
    *args
):
    """Thin wrapper to handle an unknown number of input gains."""

    gains = tuple(args[::4])
    time_maps = tuple(args[1::4])
    freq_maps = tuple(args[2::4])
    dir_maps = tuple(args[3::4])

    return compute_corrected_residual(
        residual,
        gains,
        a1,
        a2,
        time_maps,
        freq_maps,
        dir_maps,
        row_map,
        row_weights,
        corr_mode
    )


def dask_corrected_weights(
    weights,
    a1,
    a2,
    row_map,
    row_weights,
    corr_mode,
    *args
):
    """Thin wrapper to handle an unknown number of input gains."""

    gains = tuple(args[::4])
    time_maps = tuple(args[1::4])
    freq_maps = tuple(args[2::4])
    dir_maps = tuple(args[3::4])

    return compute_corrected_weights(
        weights,
        gains,
        a1,
        a2,
        time_maps,
        freq_maps,
        dir_maps,
        row_map,
        row_weights,
        corr_mode
    )


def add_calibration_graph(
    data_xds_list,
    stats_xds_list,
    solver_opts,
    chain,
    output_opts
):
    """Given data graph and options, adds the steps necessary for calibration.

    Extends the data graph with the steps necessary to perform gain
    calibration and in accordance with the options Namespace.

    Args:
        data_xds_list: A list of xarray data sets/graphs providing input data.
        opts: A Namespace object containing all necessary configuration.

    Returns:
        gain_xds_lod: A list of dicts containing xarray.Datasets housing the
            solved gains.
        net_xds_list: A list of xarray.Datasets containing the effective gains.
        data_xds_list: A list of xarra.Datasets containing the MS data with
            added visibility outputs.
    """

    # TODO: Does this check belong here or elsewhere?
    have_dd_model = any(xds.sizes['dir'] > 1 for xds in data_xds_list)
    have_dd_chain = any(term.direction_dependent for term in chain)

    if have_dd_model and not have_dd_chain:
        logger.warning(
            "User has specified a direction-dependent model but no gain term "
            "has term.direction_dependent enabled. This is supported but may "
            "indicate user error."
        )

    # Create a list of dicts of xarray.Dataset objects which will describe the
    # gains per data xarray.Dataset.
    gain_xds_lod = make_gain_xds_lod(data_xds_list, chain)

    # Create a list of datasets containing mappings. TODO: Is this the best
    # place to do this?
    mapping_xds_list = make_mapping_datasets(data_xds_list, chain)

    # If there are gains to be loaded from disk, this will load an interpolate
    # them to be consistent with this calibration run. TODO: This needs to
    # be substantially improved to handle term specific behaviour/utilize
    # mappings.
    gain_xds_lod = load_and_interpolate_gains(
        gain_xds_lod,
        chain,
        output_opts.gain_directory
    )

    # Poplulate the gain xarray.Datasets with solutions and convergence info.
    gain_xds_lod, data_xds_list, stats_xds_list = construct_solver(
        data_xds_list,
        mapping_xds_list,
        stats_xds_list,
        gain_xds_lod,
        solver_opts,
        chain
    )

    if output_opts.net_gains:
        # Construct an effective gain per data_xds. This is always at the full
        # time and frequency resolution of the data. Triggers an early compute.
        net_xds_lod = make_net_xds_lod(
            data_xds_list,
            chain,
            output_opts
        )

        net_xds_lod = populate_net_xds_list(
            net_xds_lod,
            gain_xds_lod,
            mapping_xds_list,
            output_opts
        )
    else:
        net_xds_lod = []

    # TODO: This is a very hacky implementation that needs work.
    if output_opts.compute_baseline_corrections:
        bl_corr_xds_list = compute_baseline_corrections(
            data_xds_list,
            gain_xds_lod,
            mapping_xds_list
        )
    else:
        bl_corr_xds_list = None

    # Update the data xarray.Datasets with visibility outputs.
    data_xds_list = make_visibility_output(
        data_xds_list,
        gain_xds_lod,
        mapping_xds_list,
        output_opts
    )

    if output_opts.apply_baseline_corrections:
        data_xds_list = apply_baseline_corrections(
            data_xds_list,
            bl_corr_xds_list
        )

    # Return the resulting graphs for the gains and updated xds.
    return (
        gain_xds_lod,
        net_xds_lod,
        data_xds_list,
        stats_xds_list,
        bl_corr_xds_list
    )


def make_visibility_output(
    data_xds_list,
    solved_gain_xds_lod,
    mapping_xds_list,
    output_opts
):
    """Creates dask arrays for possible visibility outputs.

    Given and xds containing data and its assosciated gains, produces
    dask.Array objects containing the possible visibility outputs.

    Args:
        data_xds_list: A list of xarray.Dataset objects containing MS data.
        solved_gain_xds_lod: A list of dicts containing xarray.Dataset objects
            describing the gain terms.
        t_map_list: List of dask.Array objects containing time mappings.
        f_map_list: List of dask.Array objects containing frequency mappings.
        d_map_list: List of dask.Array objects containing direction mappings.

    Returns:
        A dictionary of lists containing graphs which prodcuce a gain array
        per gain term per xarray dataset.

    """

    post_solve_data_xds_list = []

    itr = enumerate(zip(data_xds_list, mapping_xds_list))

    if output_opts.subtract_directions:
<<<<<<< HEAD
        n_dir = data_xds_list[0].dims['dir']  # Should be the same on all xdss.
=======
        n_dir = data_xds_list[0].sizes['dir']  # Should be the same over xdss.
>>>>>>> 3813f95c
        requested = set(output_opts.subtract_directions)
        valid = set(range(n_dir))
        invalid = requested - valid
        if invalid:
            raise ValueError(
                f"User has specified output.subtract_directions as "
                f"{requested} but the following directions are not present "
                f"in the model: {invalid}."
            )

    for xds_ind, (data_xds, mapping_xds) in itr:
        data_col = data_xds.DATA.data
        model_col = data_xds.MODEL_DATA.data
        weight_col = data_xds._WEIGHT.data  # The weights exiting the solver.
        ant1_col = data_xds.ANTENNA1.data
        ant2_col = data_xds.ANTENNA2.data
        gain_terms = solved_gain_xds_lod[xds_ind]

        time_maps = tuple(
            [mapping_xds.get(f"{k}_time_map").data for k in gain_terms.keys()]
        )
        freq_maps = tuple(
            [mapping_xds.get(f"{k}_freq_map").data for k in gain_terms.keys()]
        )
        dir_maps = tuple(
            [mapping_xds.get(f"{k}_dir_map").data for k in gain_terms.keys()]
        )

        corr_mode = data_xds.sizes["corr"]

        is_bda = hasattr(data_xds, "ROW_MAP")  # We are dealing with BDA.
        row_map = data_xds.ROW_MAP.data if is_bda else None
        row_weights = data_xds.ROW_WEIGHTS.data if is_bda else None

        gain_schema = ("rowlike", "chan", "ant", "dir", "corr")

        term_args = []

        for gain_idx, gain_xds in enumerate(gain_terms.values()):
            term_args.extend([gain_xds.gains.data, gain_schema])
            term_args.extend([time_maps[gain_idx], ("rowlike",)])
            term_args.extend([freq_maps[gain_idx], ("chan",)])
            term_args.extend([dir_maps[gain_idx], ("dir",)])

        residual = da.blockwise(
            dask_residual, ("rowlike", "chan", "corr"),
            data_col, ("rowlike", "chan", "corr"),
            model_col, ("rowlike", "chan", "dir", "corr"),
            ant1_col, ("rowlike",),
            ant2_col, ("rowlike",),
            output_opts.subtract_directions, None,
            *((row_map, ("rowlike",)) if is_bda else (None, None)),
            *((row_weights, ("rowlike",)) if is_bda else (None, None)),
            corr_mode, None,
            *term_args,
            meta=np.empty((0, 0, 0), dtype=data_col.dtype),
            align_arrays=False,
            concatenate=True,
            adjust_chunks={"rowlike": data_col.chunks[0],
                           "chan": data_col.chunks[1]})

        corrected_residual = da.blockwise(
            dask_corrected_residual, ("rowlike", "chan", "corr"),
            residual, ("rowlike", "chan", "corr"),
            ant1_col, ("rowlike",),
            ant2_col, ("rowlike",),
            *((row_map, ("rowlike",)) if is_bda else (None, None)),
            *((row_weights, ("rowlike",)) if is_bda else (None, None)),
            corr_mode, None,
            *term_args,
            meta=np.empty((0, 0, 0), dtype=residual.dtype),
            align_arrays=False,
            concatenate=True,
            adjust_chunks={"rowlike": data_col.chunks[0],
                           "chan": data_col.chunks[1]})

        # We can cheat and reuse the corrected residual code - the only
        # difference is whether we supply the residuals or the data.
        corrected_data = da.blockwise(
            dask_corrected_residual, ("rowlike", "chan", "corr"),
            data_col, ("rowlike", "chan", "corr"),
            ant1_col, ("rowlike",),
            ant2_col, ("rowlike",),
            *((row_map, ("rowlike",)) if is_bda else (None, None)),
            *((row_weights, ("rowlike",)) if is_bda else (None, None)),
            corr_mode, None,
            *term_args,
            meta=np.empty((0, 0, 0), dtype=data_col.dtype),
            align_arrays=False,
            concatenate=True,
            adjust_chunks={"rowlike": data_col.chunks[0],
                           "chan": data_col.chunks[1]})

        # We may also want to form corrected weights. Not technicallay a
        # visibility output but close enough. TODO: Change calling function.
        corrected_weight = da.blockwise(
            dask_corrected_weights, ("rowlike", "chan", "corr"),
            weight_col, ("rowlike", "chan", "corr"),
            ant1_col, ("rowlike",),
            ant2_col, ("rowlike",),
            *((row_map, ("rowlike",)) if is_bda else (None, None)),
            *((row_weights, ("rowlike",)) if is_bda else (None, None)),
            corr_mode, None,
            *term_args,
            meta=np.empty((0, 0, 0), dtype=weight_col.dtype),
            align_arrays=False,
            concatenate=True,
            adjust_chunks={"rowlike": data_col.chunks[0],
                           "chan": data_col.chunks[1]}
        )

        # QuartiCal will assign these to the xarray.Datasets as the following
        # underscore prefixed data vars. This is done to avoid overwriting
        # input data prematurely.
        visibility_outputs = {
            "_RESIDUAL": residual,
            "_CORRECTED_RESIDUAL": corrected_residual,
            "_CORRECTED_DATA": corrected_data,
            "_CORRECTED_WEIGHT": corrected_weight,
        }

        dims = data_xds.DATA.dims  # All visiblity columns share these dims.
        data_vars = {k: (dims, v) for k, v in visibility_outputs.items()}

        post_solve_data_xds = data_xds.assign(data_vars)

        post_solve_data_xds_list.append(post_solve_data_xds)

    return post_solve_data_xds_list<|MERGE_RESOLUTION|>--- conflicted
+++ resolved
@@ -254,11 +254,7 @@
     itr = enumerate(zip(data_xds_list, mapping_xds_list))
 
     if output_opts.subtract_directions:
-<<<<<<< HEAD
-        n_dir = data_xds_list[0].dims['dir']  # Should be the same on all xdss.
-=======
         n_dir = data_xds_list[0].sizes['dir']  # Should be the same over xdss.
->>>>>>> 3813f95c
         requested = set(output_opts.subtract_directions)
         valid = set(range(n_dir))
         invalid = requested - valid
