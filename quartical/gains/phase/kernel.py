# -*- coding: utf-8 -*-
import numpy as np
from numba import prange, generated_jit
from quartical.utils.numba import coerce_literal
from quartical.gains.general.generics import (solver_intermediaries,
                                              compute_residual_phase,
                                              per_array_jhj_jhr)
from quartical.gains.general.flagging import (flag_intermediaries,
                                              update_gain_flags,
                                              finalize_gain_flags,
                                              apply_gain_flags,
                                              update_param_flags)
from quartical.gains.general.convenience import (get_row,
                                                 get_chan_extents,
                                                 get_row_extents)
import quartical.gains.general.factories as factories
from quartical.gains.general.inversion import (invert_factory,
                                               inversion_buffer_factory)
from collections import namedtuple


# This can be done without a named tuple now. TODO: Add unpacking to
# constructor.
stat_fields = {"conv_iters": np.int64,
               "conv_perc": np.float64}

term_conv_info = namedtuple("term_conv_info", " ".join(stat_fields.keys()))

phase_args = namedtuple(
    "phase_args",
    (
        "params",
        "param_flags",
        "t_bin_arr"
    )
)


def get_identity_params(corr_mode):

    if corr_mode.literal_value in (2, 4):
        return np.zeros((2,), dtype=np.float64)
    elif corr_mode.literal_value == 1:
        return np.zeros((1,), dtype=np.float64)
    else:
        raise ValueError("Unsupported number of correlations.")


@generated_jit(nopython=True,
               fastmath=True,
               parallel=False,
               cache=True,
               nogil=True)
def phase_solver(base_args, term_args, meta_args, corr_mode):

    coerce_literal(phase_solver, ["corr_mode"])

    identity_params = get_identity_params(corr_mode)

    def impl(base_args, term_args, meta_args, corr_mode):

        data = base_args.data
        gains = base_args.gains
        gain_flags = base_args.gain_flags

        active_term = meta_args.active_term
        max_iter = meta_args.iters
        solve_per = meta_args.solve_per
        dd_term = meta_args.dd_term

        active_gain = gains[active_term]
        active_gain_flags = gain_flags[active_term]
        active_params = term_args.params[active_term]

        # Set up some intemediaries used for flagging. TODO: Move?
        km1_gain = active_gain.copy()
        km1_abs2_diffs = np.zeros_like(active_gain_flags, dtype=np.float64)
        abs2_diffs_trend = np.zeros_like(active_gain_flags, dtype=np.float64)
        flag_imdry = \
            flag_intermediaries(km1_gain, km1_abs2_diffs, abs2_diffs_trend)

        # Set up some intemediaries used for solving. TODO: Move?
        real_dtype = active_gain.real.dtype
        jhj = np.empty_like(active_gain, dtype=real_dtype)
        jhr = np.empty_like(active_params, dtype=real_dtype)
        residual = data.astype(np.complex128)  # Make a high precision copy.
        update = np.zeros_like(jhr)
        solver_imdry = solver_intermediaries(jhj, jhr, residual, update)

        for loop_idx in range(max_iter):

<<<<<<< HEAD
            compute_residual_solver(base_args,
                                    solver_imdry,
                                    corr_mode)
=======
            compute_residual_phase(base_args,
                                   solver_imdry,
                                   corr_mode)
>>>>>>> bcd3ba69

            compute_jhj_jhr(base_args,
                            term_args,
                            meta_args,
                            solver_imdry,
                            corr_mode)

            if solve_per == "array":
                per_array_jhj_jhr(solver_imdry)

            compute_update(solver_imdry,
                           corr_mode)

            finalize_update(base_args,
                            term_args,
                            meta_args,
                            solver_imdry,
                            loop_idx,
                            corr_mode)

            # Check for gain convergence. Produced as a side effect of
            # flagging. The converged percentage is based on unflagged
            # intervals.
            conv_perc = update_gain_flags(base_args,
                                          term_args,
                                          meta_args,
                                          flag_imdry,
                                          loop_idx,
                                          corr_mode,
                                          numbness=1e9)

            # Propagate gain flags to parameter flags.
            update_param_flags(base_args,
                               term_args,
                               meta_args,
                               identity_params)

            if conv_perc >= meta_args.stop_frac:
                break

        # NOTE: Removes soft flags and flags points which have bad trends.
        finalize_gain_flags(base_args,
                            meta_args,
                            flag_imdry,
                            corr_mode)

        # Call this one last time to ensure points flagged by finialize are
        # propagated (in the DI case).
        if not dd_term:
            apply_gain_flags(base_args,
                             meta_args)

        return jhj, term_conv_info(loop_idx + 1, conv_perc)

    return impl


@generated_jit(nopython=True,
               fastmath=True,
               parallel=True,
               cache=True,
               nogil=True)
def compute_jhj_jhr(base_args, term_args, meta_args, solver_imdry, corr_mode):

    # We want to dispatch based on this field so we need its type.
    row_weights = base_args[base_args.fields.index('row_weights')]

    imul_rweight = factories.imul_rweight_factory(corr_mode, row_weights)
    v1_imul_v2 = factories.v1_imul_v2_factory(corr_mode)
    v1_imul_v2ct = factories.v1_imul_v2ct_factory(corr_mode)
    v1ct_imul_v2 = factories.v1ct_imul_v2_factory(corr_mode)
    iunpack = factories.iunpack_factory(corr_mode)
    iunpackct = factories.iunpackct_factory(corr_mode)
    imul = factories.imul_factory(corr_mode)
    iadd = factories.iadd_factory(corr_mode)
    valloc = factories.valloc_factory(corr_mode)
    make_loop_vars = factories.loop_var_factory(corr_mode)
    set_identity = factories.set_identity_factory(corr_mode)
    compute_jhwj_jhwr_elem = compute_jhwj_jhwr_elem_factory(corr_mode)

    def impl(base_args, term_args, meta_args, solver_imdry, corr_mode):

        active_term = meta_args.active_term

        model = base_args.model
        weights = base_args.weights
        flags = base_args.flags
        a1 = base_args.a1
        a2 = base_args.a2
        row_map = base_args.row_map
        row_weights = base_args.row_weights

        gains = base_args.gains
        t_map_arr = base_args.t_map_arr[0]  # We only need the gain mappings.
        f_map_arr = base_args.f_map_arr[0]  # We only need the gain mappings.
        d_map_arr = base_args.d_map_arr

        jhj = solver_imdry.jhj
        jhr = solver_imdry.jhr
        residual = solver_imdry.residual

        _, n_chan, n_dir, n_corr = model.shape

        jhj[:] = 0
        jhr[:] = 0

        n_tint, n_fint, n_ant, n_gdir, n_param = jhr.shape
        n_int = n_tint*n_fint

        complex_dtype = gains[active_term].dtype

        n_gains = len(gains)

        # Determine the starts and stops of the rows and channels associated
        # with each solution interval. This could even be moved out for speed.
        row_starts, row_stops = get_row_extents(t_map_arr,
                                                active_term,
                                                n_tint)

        chan_starts, chan_stops = get_chan_extents(f_map_arr,
                                                   active_term,
                                                   n_fint,
                                                   n_chan)

        # Determine loop variables based on where we are in the chain.
        # gt means greater than (n>j) and lt means less than (n<j).
        all_terms, gt_active, lt_active = make_loop_vars(n_gains, active_term)

        # Parallel over all solution intervals.
        for i in prange(n_int):

            ti = i//n_fint
            fi = i - ti*n_fint

            rs = row_starts[ti]
            re = row_stops[ti]
            fs = chan_starts[fi]
            fe = chan_stops[fi]

            rop_pq = valloc(complex_dtype)  # Right-multiply operator for pq.
            rop_qp = valloc(complex_dtype)  # Right-multiply operator for qp.
            lop_pq = valloc(complex_dtype)  # Left-multiply operator for pq.
            lop_qp = valloc(complex_dtype)  # Left-multiply operator for qp.
            r_pq = valloc(complex_dtype)
            r_qp = valloc(complex_dtype)

            gains_p = valloc(complex_dtype, leading_dims=(n_gains,))
            gains_q = valloc(complex_dtype, leading_dims=(n_gains,))

            lop_pq_arr = valloc(complex_dtype, leading_dims=(n_gdir,))
            rop_pq_arr = valloc(complex_dtype, leading_dims=(n_gdir,))
            lop_qp_arr = valloc(complex_dtype, leading_dims=(n_gdir,))
            rop_qp_arr = valloc(complex_dtype, leading_dims=(n_gdir,))

            norm_factors = valloc(complex_dtype)

            tmp_kprod = np.zeros((4, 4), dtype=complex_dtype)
            tmp_jhr = jhr[ti, fi]
            tmp_jhj = jhj[ti, fi]

            for row_ind in range(rs, re):

                row = get_row(row_ind, row_map)
                a1_m, a2_m = a1[row], a2[row]

                for f in range(fs, fe):

                    if flags[row, f]:  # Skip flagged data points.
                        continue

                    r = residual[row, f]
                    w = weights[row, f]  # Consider a map?

                    lop_pq_arr[:] = 0
                    rop_pq_arr[:] = 0
                    lop_qp_arr[:] = 0
                    rop_qp_arr[:] = 0

                    for d in range(n_dir):

                        set_identity(lop_pq)
                        set_identity(lop_qp)

                        # Construct a small contiguous gain array. This makes
                        # the single term case fractionally slower.
                        for gi in range(n_gains):
                            d_m = d_map_arr[gi, d]  # Broadcast dir.
                            t_m = t_map_arr[row_ind, gi]
                            f_m = f_map_arr[f, gi]

                            gain = gains[gi][t_m, f_m]

                            iunpack(gains_p[gi], gain[a1_m, d_m])
                            iunpack(gains_q[gi], gain[a2_m, d_m])

                        m = model[row, f, d]
                        imul_rweight(m, rop_qp, row_weights, row_ind)
                        iunpackct(rop_pq, rop_qp)

                        for g in all_terms:

                            g_q = gains_q[g]
                            v1_imul_v2(g_q, rop_pq, rop_pq)

                            g_p = gains_p[g]
                            v1_imul_v2(g_p, rop_qp, rop_qp)

                        for g in gt_active:

                            g_p = gains_p[g]
                            v1_imul_v2ct(rop_pq, g_p, rop_pq)

                            g_q = gains_q[g]
                            v1_imul_v2ct(rop_qp, g_q, rop_qp)

                        for g in lt_active:

                            g_p = gains_p[g]
                            v1ct_imul_v2(g_p, lop_pq, lop_pq)

                            g_q = gains_q[g]
                            v1ct_imul_v2(g_q, lop_qp, lop_qp)

                        out_d = d_map_arr[active_term, d]

                        iunpack(lop_pq_arr[out_d], lop_pq)
                        iadd(rop_pq_arr[out_d], rop_pq)

                        iunpack(lop_qp_arr[out_d], lop_qp)
                        iadd(rop_qp_arr[out_d], rop_qp)

                    for d in range(n_gdir):

                        imul_rweight(r, r_pq, row_weights, row_ind)
                        imul(r_pq, w)
                        iunpackct(r_qp, r_pq)

                        lop_pq_d = lop_pq_arr[d]
                        rop_pq_d = rop_pq_arr[d]

                        compute_jhwj_jhwr_elem(lop_pq_d,
                                               rop_pq_d,
                                               w,
                                               norm_factors,
                                               gains_p[active_term],
                                               tmp_kprod,
                                               r_pq,
                                               tmp_jhr[a1_m, d],
                                               tmp_jhj[a1_m, d])

                        lop_qp_d = lop_qp_arr[d]
                        rop_qp_d = rop_qp_arr[d]

                        compute_jhwj_jhwr_elem(lop_qp_d,
                                               rop_qp_d,
                                               w,
                                               norm_factors,
                                               gains_q[active_term],
                                               tmp_kprod,
                                               r_qp,
                                               tmp_jhr[a2_m, d],
                                               tmp_jhj[a2_m, d])
        return
    return impl


@generated_jit(nopython=True,
               fastmath=True,
               parallel=True,
               cache=True,
               nogil=True)
def compute_update(solver_imdry, corr_mode):

    # We want to dispatch based on this field so we need its type.
    jhj = solver_imdry[solver_imdry.fields.index('jhj')]

    generalised = jhj.ndim == 6
    inversion_buffer = inversion_buffer_factory(generalised=generalised)
    invert = invert_factory(corr_mode, generalised=generalised)

    def impl(solver_imdry, corr_mode):

        jhj = solver_imdry.jhj
        jhr = solver_imdry.jhr
        update = solver_imdry.update

        n_tint, n_fint, n_ant, n_dir, n_param = jhr.shape

        n_int = n_tint * n_fint

        result_dtype = jhr.dtype

        for i in prange(n_int):

            t = i // n_fint
            f = i - t * n_fint

            buffers = inversion_buffer(n_param, result_dtype)

            for a in range(n_ant):
                for d in range(n_dir):

                    invert(jhj[t, f, a, d],
                           jhr[t, f, a, d],
                           update[t, f, a, d],
                           buffers)

    return impl


@generated_jit(nopython=True, fastmath=True, parallel=False, cache=True,
               nogil=True)
def finalize_update(base_args, term_args, meta_args, solver_imdry, loop_idx,
                    corr_mode):

    set_identity = factories.set_identity_factory(corr_mode)
    param_to_gain = param_to_gain_factory(corr_mode)

    def impl(base_args, term_args, meta_args, solver_imdry, loop_idx,
             corr_mode):

        active_term = meta_args.active_term

        gain = base_args.gains[active_term]
        gain_flags = base_args.gain_flags[active_term]

        params = term_args.params[active_term]

        update = solver_imdry.update

        n_tint, n_fint, n_ant, n_dir, n_corr = gain.shape

        for ti in range(n_tint):
            for fi in range(n_fint):
                for a in range(n_ant):
                    for d in range(n_dir):

                        p = params[ti, fi, a, d]
                        g = gain[ti, fi, a, d]
                        fl = gain_flags[ti, fi, a, d]
                        upd = update[ti, fi, a, d]

                        if fl == 1:
                            p[:] = 0
                            set_identity(g)
                        else:
                            p += upd
                            param_to_gain(p, g)

    return impl


def param_to_gain_factory(corr_mode):

    if corr_mode.literal_value == 4:
        def impl(params, gain):
            gain[0] = np.exp(1j*params[0])
            gain[3] = np.exp(1j*params[1])
    elif corr_mode.literal_value == 2:
        def impl(params, gain):
            gain[0] = np.exp(1j*params[0])
            gain[1] = np.exp(1j*params[1])
    elif corr_mode.literal_value == 1:
        def impl(params, gain):
            gain[0] = np.exp(1j*params[0])
    else:
        raise ValueError("Unsupported number of correlations.")

    return factories.qcjit(impl)


def compute_jhwj_jhwr_elem_factory(corr_mode):

    v1_imul_v2 = factories.v1_imul_v2_factory(corr_mode)
    imul = factories.imul_factory(corr_mode)
    a_kron_bt = factories.a_kron_bt_factory(corr_mode)
    iunpack = factories.iunpack_factory(corr_mode)
    unpack = factories.unpack_factory(corr_mode)
    unpackc = factories.unpackc_factory(corr_mode)
    iabsdiv = factories.iabsdiv_factory(corr_mode)

    if corr_mode.literal_value == 4:
        def impl(lop, rop, w, normf, gain, tmp_kprod, res, jhr, jhj):

            # Effectively apply zero weight to off-diagonal terms.
            # TODO: Can be tidied but requires moving other weighting code.
            res[1] = 0
            res[2] = 0

            # Compute normalization factor.
            v1_imul_v2(lop, rop, normf)
            iabsdiv(normf)

            # Accumulate an element of jhwr.
            imul(res, normf)  # Apply normalization factor to r.
            v1_imul_v2(res, rop, res)
            v1_imul_v2(lop, res, res)

            # Accumulate an element of jhwj.

            # WARNING: In this instance we are using the row-major
            # version of the kronecker product identity. This is because the
            # MS stores the correlations in row-major order (XX, XY, YX, YY),
            # whereas the standard maths assumes column-major ordering
            # (XX, YX, XY, YY). This subtle change means we can use the MS
            # data directly without worrying about swapping elements around.
            a_kron_bt(lop, rop, tmp_kprod)  # TODO: Only necessary elem.

            r_0, _, _, r_3 = unpack(res)  # NOTE: XX, XY, YX, YY

            g_0, _, _, g_3 = unpack(gain)
            gc_0, _, _, gc_3 = unpackc(gain)

            drv_00 = -1j*gc_0
            drv_13 = -1j*gc_3

            upd_00 = (drv_00*r_0).real
            upd_11 = (drv_13*r_3).real

            jhr[0] += upd_00
            jhr[1] += upd_11

            w_0, w_1, w_2, w_3 = unpack(w)  # NOTE: XX, XY, YX, YY
            n_0, n_1, n_2, n_3 = unpack(normf)

            # Apply normalisation factors by scaling w. Neglect (set weight
            # to zero) off diagonal terms.
            w_0 = n_0 * w_0 * n_0
            w_1 = 0
            w_2 = 0
            w_3 = n_3 * w_3 * n_3

            jh_0, jh_1, jh_2, jh_3 = unpack(tmp_kprod[0])
            j_0, j_1, j_2, j_3 = unpackc(tmp_kprod[0])

            jhwj_00 = jh_0*w_0*j_0 + jh_1*w_1*j_1 + jh_2*w_2*j_2 + jh_3*w_3*j_3

            j_0, j_1, j_2, j_3 = unpackc(tmp_kprod[3])

            jhwj_03 = jh_0*w_0*j_0 + jh_1*w_1*j_1 + jh_2*w_2*j_2 + jh_3*w_3*j_3

            jh_0, jh_1, jh_2, jh_3 = unpack(tmp_kprod[3])
            jhwj_33 = jh_0*w_0*j_0 + jh_1*w_1*j_1 + jh_2*w_2*j_2 + jh_3*w_3*j_3

            jhj[0] += jhwj_00.real
            jhj[1] += (gc_0*jhwj_03*g_3).real
            jhj[2] = jhj[1]
            jhj[3] += jhwj_33.real

    elif corr_mode.literal_value == 2:
        def impl(lop, rop, w, normf, gain, tmp_kprod, res, jhr, jhj):

            # Compute normalization factor.
            iunpack(normf, rop)
            iabsdiv(normf)

            # Accumulate an element of jhwr.
            imul(res, normf)
            v1_imul_v2(res, rop, res)

            r_0, r_1 = unpack(res)
            gc_0, gc_1 = unpackc(gain)

            drv_00 = -1j*gc_0
            drv_23 = -1j*gc_1

            upd_00 = (drv_00*r_0).real
            upd_11 = (drv_23*r_1).real

            jhr[0] += upd_00
            jhr[1] += upd_11

            # Accumulate an element of jhwj.
            jh_00, jh_11 = unpack(rop)
            j_00, j_11 = unpackc(rop)
            w_00, w_11 = unpack(w)
            n_00, n_11 = unpack(normf)

            # TODO: Consider representing as a vector?
            jhj[0] += (jh_00*n_00*w_00*n_00*j_00).real
            jhj[1] += (jh_11*n_11*w_11*n_11*j_11).real

    elif corr_mode.literal_value == 1:
        def impl(lop, rop, w, normf, gain, tmp_kprod, res, jhr, jhj):

            # Compute normalization factor.
            iunpack(normf, rop)
            iabsdiv(normf)

            # Accumulate an element of jhwr.
            imul(res, normf)
            v1_imul_v2(res, rop, res)

            r_0 = unpack(res)
            gc_0 = unpackc(gain)

            drv_00 = -1j*gc_0

            upd_00 = (drv_00*r_0).real

            jhr[0] += upd_00

            # Accumulate an element of jhwj.
            jh_00 = unpack(rop)
            j_00 = unpackc(rop)
            w_00 = unpack(w)
            n_00 = unpack(normf)

            jhj[0] += (jh_00*n_00*w_00*n_00*j_00).real
    else:
        raise ValueError("Unsupported number of correlations.")

    return factories.qcjit(impl)<|MERGE_RESOLUTION|>--- conflicted
+++ resolved
@@ -89,15 +89,9 @@
 
         for loop_idx in range(max_iter):
 
-<<<<<<< HEAD
-            compute_residual_solver(base_args,
-                                    solver_imdry,
-                                    corr_mode)
-=======
             compute_residual_phase(base_args,
                                    solver_imdry,
                                    corr_mode)
->>>>>>> bcd3ba69
 
             compute_jhj_jhr(base_args,
                             term_args,
