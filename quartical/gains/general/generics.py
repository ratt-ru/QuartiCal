--- conflicted
+++ resolved
@@ -155,265 +155,6 @@
 
 
 @qcgjit
-<<<<<<< HEAD
-def compute_residual_solver(base_args, solver_imdry, corr_mode, sub_dirs=None):
-
-    coerce_literal(compute_residual_solver, ["corr_mode"])
-
-    # We want to dispatch based on this field so we need its type.
-    row_weights = base_args[base_args.fields.index('row_weights')]
-
-    imul_rweight = factories.imul_rweight_factory(corr_mode, row_weights)
-    v1_imul_v2 = factories.v1_imul_v2_factory(corr_mode)
-    v1_imul_v2ct = factories.v1_imul_v2ct_factory(corr_mode)
-    isub = factories.isub_factory(corr_mode)
-    iunpack = factories.iunpack_factory(corr_mode)
-    valloc = factories.valloc_factory(corr_mode)
-
-    def impl(base_args, solver_imdry, corr_mode, sub_dirs=None):
-
-        data = base_args.data
-        model = base_args.model
-        model = base_args.model
-        a1 = base_args.a1
-        a2 = base_args.a2
-        row_map = base_args.row_map
-        row_weights = base_args.row_weights
-
-        gains = base_args.gains
-        t_map_arr = base_args.t_map_arr[0]  # We only need the gain mappings.
-        f_map_arr = base_args.f_map_arr[0]  # We only need the gain mappings.
-        d_map_arr = base_args.d_map_arr
-
-        residual = solver_imdry.residual
-        residual[:] = data
-
-        n_rows, n_chan, n_dir, _ = get_dims(model, row_map)
-        n_gains = len(gains)
-
-        if sub_dirs is None:
-            dir_loop = np.arange(n_dir)
-        else:
-            dir_loop = np.array(sub_dirs)
-
-        for row_ind in prange(n_rows):
-
-            row = get_row(row_ind, row_map)
-            a1_m, a2_m = a1[row], a2[row]
-            v = valloc(np.complex128)  # Hold GMGH.
-
-            for f in range(n_chan):
-
-                r = residual[row, f]
-                m = model[row, f]
-
-                for d in dir_loop:
-
-                    iunpack(v, m[d])
-
-                    for g in range(n_gains - 1, -1, -1):
-
-                        t_m = t_map_arr[row_ind, g]
-                        f_m = f_map_arr[f, g]
-                        d_m = d_map_arr[g, d]  # Broadcast dir.
-
-                        gain = gains[g][t_m, f_m]
-                        gain_p = gain[a1_m, d_m]
-                        gain_q = gain[a2_m, d_m]
-
-                        v1_imul_v2(gain_p, v, v)
-                        v1_imul_v2ct(v, gain_q, v)
-
-                    imul_rweight(v, v, row_weights, row_ind)
-                    isub(r, v)
-
-    return impl
-
-
-@qcgjit
-def compute_residual_phase(base_args, solver_imdry, corr_mode, sub_dirs=None):
-
-    coerce_literal(compute_residual_phase, ["corr_mode"])
-
-    # We want to dispatch based on this field so we need its type.
-    row_weights = base_args[base_args.fields.index('row_weights')]
-
-    imul = factories.imul_factory(corr_mode)
-    imul_rweight = factories.imul_rweight_factory(corr_mode, row_weights)
-    v1_imul_v2 = factories.v1_imul_v2_factory(corr_mode)
-    v1_imul_v2ct = factories.v1_imul_v2ct_factory(corr_mode)
-    isub = factories.isub_factory(corr_mode)
-    iunpack = factories.iunpack_factory(corr_mode)
-    valloc = factories.valloc_factory(corr_mode)
-    iabsdiv = factories.iabsdiv_factory(corr_mode)
-
-    def impl(base_args, solver_imdry, corr_mode, sub_dirs=None):
-
-        data = base_args.data
-        model = base_args.model
-        model = base_args.model
-        a1 = base_args.a1
-        a2 = base_args.a2
-        row_map = base_args.row_map
-        row_weights = base_args.row_weights
-
-        gains = base_args.gains
-        t_map_arr = base_args.t_map_arr[0]  # We only need the gain mappings.
-        f_map_arr = base_args.f_map_arr[0]  # We only need the gain mappings.
-        d_map_arr = base_args.d_map_arr
-
-        residual = solver_imdry.residual
-        residual[:] = data
-
-        n_rows, n_chan, n_dir, _ = get_dims(model, row_map)
-        n_gains = len(gains)
-
-        if sub_dirs is None:
-            dir_loop = np.arange(n_dir)
-        else:
-            dir_loop = np.array(sub_dirs)
-
-        for row_ind in prange(n_rows):
-
-            row = get_row(row_ind, row_map)
-            a1_m, a2_m = a1[row], a2[row]
-            v = valloc(np.complex128)  # Hold GMGH.
-
-            r_normf = valloc(np.complex128)
-            v_normf = valloc(np.complex128)
-
-            for f in range(n_chan):
-
-                r = residual[row, f]
-                m = model[row, f]
-
-                for d in dir_loop:
-
-                    iunpack(v, m[d])
-
-                    for g in range(n_gains - 1, -1, -1):
-
-                        t_m = t_map_arr[row_ind, g]
-                        f_m = f_map_arr[f, g]
-                        d_m = d_map_arr[g, d]  # Broadcast dir.
-
-                        gain = gains[g][t_m, f_m]
-                        gain_p = gain[a1_m, d_m]
-                        gain_q = gain[a2_m, d_m]
-
-                        v1_imul_v2(gain_p, v, v)
-                        v1_imul_v2ct(v, gain_q, v)
-
-                    imul_rweight(v, v, row_weights, row_ind)
-
-                    iunpack(r_normf, r)
-                    iunpack(v_normf, v)
-                    iabsdiv(r_normf)
-                    iabsdiv(v_normf)
-                    imul(r, r_normf)
-                    imul(v, v_normf)
-                    isub(r, v)
-
-    return impl
-
-
-@qcgjit
-def compute_phaselocked_residual(
-    base_args,
-    solver_imdry,
-    corr_mode,
-    sub_dirs=None):
-    """A special residual implementation for amplitude only terms.
-
-    The phaselocked residual is equivalent to the residual when the phases
-    on the data are set to the phases on the model. This is appropriate for
-    amplitude only solutions.
-    """
-
-    coerce_literal(compute_residual_phase, ["corr_mode"])
-
-    # We want to dispatch based on this field so we need its type.
-    row_weights = base_args[base_args.fields.index('row_weights')]
-
-    imul = factories.imul_factory(corr_mode)
-    imul_rweight = factories.imul_rweight_factory(corr_mode, row_weights)
-    v1_imul_v2 = factories.v1_imul_v2_factory(corr_mode)
-    v1_imul_v2ct = factories.v1_imul_v2ct_factory(corr_mode)
-    isub = factories.isub_factory(corr_mode)
-    iunpack = factories.iunpack_factory(corr_mode)
-    valloc = factories.valloc_factory(corr_mode)
-    iabs = factories.iabs_factory(corr_mode)
-    v1_iabsdiv_v2 = factories.v1_iabsdiv_v2_factory(corr_mode)
-
-    def impl(base_args, solver_imdry, corr_mode, sub_dirs=None):
-
-        data = base_args.data
-        model = base_args.model
-        model = base_args.model
-        a1 = base_args.a1
-        a2 = base_args.a2
-        row_map = base_args.row_map
-        row_weights = base_args.row_weights
-
-        gains = base_args.gains
-        t_map_arr = base_args.t_map_arr[0]  # We only need the gain mappings.
-        f_map_arr = base_args.f_map_arr[0]  # We only need the gain mappings.
-        d_map_arr = base_args.d_map_arr
-
-        residual = solver_imdry.residual
-        residual[:] = data
-
-        n_rows, n_chan, n_dir, _ = get_dims(model, row_map)
-        n_gains = len(gains)
-
-        if sub_dirs is None:
-            dir_loop = np.arange(n_dir)
-        else:
-            dir_loop = np.array(sub_dirs)
-
-        for row_ind in prange(n_rows):
-
-            row = get_row(row_ind, row_map)
-            a1_m, a2_m = a1[row], a2[row]
-            v = valloc(np.complex128)  # Hold GMGH.
-            v_phase = valloc(np.complex128)
-
-            for f in range(n_chan):
-
-                r = residual[row, f]
-                m = model[row, f]
-
-                iabs(r)
-
-                for d in dir_loop:
-
-                    iunpack(v, m[d])
-
-                    for g in range(n_gains - 1, -1, -1):
-
-                        t_m = t_map_arr[row_ind, g]
-                        f_m = f_map_arr[f, g]
-                        d_m = d_map_arr[g, d]  # Broadcast dir.
-
-                        gain = gains[g][t_m, f_m]
-                        gain_p = gain[a1_m, d_m]
-                        gain_q = gain[a2_m, d_m]
-
-                        v1_imul_v2(gain_p, v, v)
-                        v1_imul_v2ct(v, gain_q, v)
-
-                    imul_rweight(v, v, row_weights, row_ind)
-
-                    v1_iabsdiv_v2(v, v, v_phase)
-                    imul(r, v_phase)
-                    isub(r, v)
-
-    return impl
-
-
-@qcgjit
-=======
->>>>>>> 4e57140a
 def compute_corrected_residual(residual, gain_list, a1, a2, t_map_arr,
                                f_map_arr, d_map_arr, row_map, row_weights,
                                corr_mode):
