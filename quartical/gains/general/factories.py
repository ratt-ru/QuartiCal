# -*- coding: utf-8 -*-
from numba import jit, types
import numpy as np

# Handy alias for functions that need to be jitted in this way.
qcjit = jit(nogil=True,
            nopython=True,
            fastmath=True,
            cache=True,
            inline="always")


def imul_rweight_factory(mode, weight):

    if isinstance(weight, types.NoneType):
        if mode.literal_value == 4:
            def impl(invec, outvec, weight, ind):
                outvec[0] = invec[0]
                outvec[1] = invec[1]
                outvec[2] = invec[2]
                outvec[3] = invec[3]
        elif mode.literal_value == 2:
            def impl(invec, outvec, weight, ind):
                outvec[0] = invec[0]
                outvec[1] = invec[1]
        elif mode.literal_value == 1:
            def impl(invec, outvec, weight, ind):
                outvec[0] = invec[0]
        else:
            raise ValueError("Unsupported number of correlations.")
    else:

        unpack = unpack_factory(mode)

        if mode.literal_value == 4:
            def impl(invec, outvec, weight, ind):
                v00, v01, v10, v11 = unpack(invec)
                w = weight[ind]
                outvec[0] = w*v00
                outvec[1] = w*v01
                outvec[2] = w*v10
                outvec[3] = w*v11
        elif mode.literal_value == 2:
            def impl(invec, outvec, weight, ind):
                v00, v11 = unpack(invec)
                w = weight[ind]
                outvec[0] = w*v00
                outvec[1] = w*v11
        elif mode.literal_value == 1:
            def impl(invec, outvec, weight, ind):
                v00 = unpack(invec)
                w = weight[ind]
                outvec[0] = w*v00
        else:
            raise ValueError("Unsupported number of correlations.")

    return qcjit(impl)


def v1_mul_v2_factory(mode):

    unpack = unpack_factory(mode)

    if mode.literal_value == 4:
        def impl(v1, v2):
            v1_00, v1_01, v1_10, v1_11 = unpack(v1)
            v2_00, v2_01, v2_10, v2_11 = unpack(v2)

            v3_00 = (v1_00*v2_00 + v1_01*v2_10)
            v3_01 = (v1_00*v2_01 + v1_01*v2_11)
            v3_10 = (v1_10*v2_00 + v1_11*v2_10)
            v3_11 = (v1_10*v2_01 + v1_11*v2_11)

            return v3_00, v3_01, v3_10, v3_11
    elif mode.literal_value == 2:
        def impl(v1, v2):
            v1_00, v1_11 = unpack(v1)
            v2_00, v2_11 = unpack(v2)

            v3_00 = v1_00*v2_00
            v3_11 = v1_11*v2_11

            return v3_00, v3_11
    elif mode.literal_value == 1:
        def impl(v1, v2):
            v1_00 = unpack(v1)
            v2_00 = unpack(v2)

            v3_00 = v1_00*v2_00

            return v3_00
    else:
        raise ValueError("Unsupported number of correlations.")

    return qcjit(impl)


def v1_imul_v2_factory(mode):

    unpack = unpack_factory(mode)

    if mode.literal_value == 4:
        def impl(v1, v2, o1):
            v1_00, v1_01, v1_10, v1_11 = unpack(v1)
            v2_00, v2_01, v2_10, v2_11 = unpack(v2)

            o1[0] = (v1_00*v2_00 + v1_01*v2_10)
            o1[1] = (v1_00*v2_01 + v1_01*v2_11)
            o1[2] = (v1_10*v2_00 + v1_11*v2_10)
            o1[3] = (v1_10*v2_01 + v1_11*v2_11)
    elif mode.literal_value == 2:
        def impl(v1, v2, o1):
            v1_00, v1_11 = unpack(v1)
            v2_00, v2_11 = unpack(v2)

            o1[0] = v1_00*v2_00
            o1[1] = v1_11*v2_11
    elif mode.literal_value == 1:
        def impl(v1, v2, o1):
            v1_00 = unpack(v1)
            v2_00 = unpack(v2)

            o1[0] = v1_00*v2_00
    else:
        raise ValueError("Unsupported number of correlations.")

    return qcjit(impl)


def v1_mul_v2ct_factory(mode):

    unpack = unpack_factory(mode)
    unpackct = unpackct_factory(mode)

    if mode.literal_value == 4:
        def impl(v1, v2):
            v1_00, v1_01, v1_10, v1_11 = unpack(v1)
            v2_00, v2_01, v2_10, v2_11 = unpackct(v2)

            v3_00 = (v1_00*v2_00 + v1_01*v2_10)
            v3_01 = (v1_00*v2_01 + v1_01*v2_11)
            v3_10 = (v1_10*v2_00 + v1_11*v2_10)
            v3_11 = (v1_10*v2_01 + v1_11*v2_11)

            return v3_00, v3_01, v3_10, v3_11
    elif mode.literal_value == 2:
        def impl(v1, v2):
            v1_00, v1_11 = unpack(v1)
            v2_00, v2_11 = unpackct(v2)

            v3_00 = v1_00*v2_00
            v3_11 = v1_11*v2_11

            return v3_00, v3_11
    elif mode.literal_value == 1:
        def impl(v1, v2):
            v1_00 = unpack(v1)
            v2_00 = unpackct(v2)

            v3_00 = v1_00*v2_00

            return v3_00
    else:
        raise ValueError("Unsupported number of correlations.")

    return qcjit(impl)


def v1_imul_v2ct_factory(mode):

    unpack = unpack_factory(mode)
    unpackct = unpackct_factory(mode)

    if mode.literal_value == 4:
        def impl(v1, v2, o1):
            v1_00, v1_01, v1_10, v1_11 = unpack(v1)
            v2_00, v2_01, v2_10, v2_11 = unpackct(v2)

            o1[0] = (v1_00*v2_00 + v1_01*v2_10)
            o1[1] = (v1_00*v2_01 + v1_01*v2_11)
            o1[2] = (v1_10*v2_00 + v1_11*v2_10)
            o1[3] = (v1_10*v2_01 + v1_11*v2_11)
    elif mode.literal_value == 2:
        def impl(v1, v2, o1):
            v1_00, v1_11 = unpack(v1)
            v2_00, v2_11 = unpackct(v2)

            o1[0] = v1_00*v2_00
            o1[1] = v1_11*v2_11
    elif mode.literal_value == 1:
        def impl(v1, v2, o1):
            v1_00 = unpack(v1)
            v2_00 = unpackct(v2)

            o1[0] = v1_00*v2_00
    else:
        raise ValueError("Unsupported number of correlations.")

    return qcjit(impl)


def v1ct_mul_v2_factory(mode):

    unpack = unpack_factory(mode)
    unpackct = unpackct_factory(mode)

    if mode.literal_value == 4:
        def impl(v1, v2):
            v1_00, v1_01, v1_10, v1_11 = unpackct(v1)
            v2_00, v2_01, v2_10, v2_11 = unpack(v2)

            v3_00 = (v1_00*v2_00 + v1_01*v2_10)
            v3_01 = (v1_00*v2_01 + v1_01*v2_11)
            v3_10 = (v1_10*v2_00 + v1_11*v2_10)
            v3_11 = (v1_10*v2_01 + v1_11*v2_11)

            return v3_00, v3_01, v3_10, v3_11
    elif mode.literal_value == 2:
        def impl(v1, v2):
            v1_00, v1_11 = unpackct(v1)
            v2_00, v2_11 = unpack(v2)

            v3_00 = v1_00*v2_00
            v3_11 = v1_11*v2_11

            return v3_00, v3_11
    elif mode.literal_value == 1:
        def impl(v1, v2):
            v1_00 = unpackct(v1)
            v2_00 = unpack(v2)

            v3_00 = v1_00*v2_00

            return v3_00
    else:
        raise ValueError("Unsupported number of correlations.")

    return qcjit(impl)


def v1ct_imul_v2_factory(mode):

    unpack = unpack_factory(mode)
    unpackct = unpackct_factory(mode)

    if mode.literal_value == 4:
        def impl(v1, v2, o1):
            v1_00, v1_01, v1_10, v1_11 = unpackct(v1)
            v2_00, v2_01, v2_10, v2_11 = unpack(v2)

            o1[0] = (v1_00*v2_00 + v1_01*v2_10)
            o1[1] = (v1_00*v2_01 + v1_01*v2_11)
            o1[2] = (v1_10*v2_00 + v1_11*v2_10)
            o1[3] = (v1_10*v2_01 + v1_11*v2_11)
    elif mode.literal_value == 2:
        def impl(v1, v2, o1):
            v1_00, v1_11 = unpackct(v1)
            v2_00, v2_11 = unpack(v2)

            o1[0] = v1_00*v2_00
            o1[1] = v1_11*v2_11
    elif mode.literal_value == 1:
        def impl(v1, v2, o1):
            v1_00 = unpackct(v1)
            v2_00 = unpack(v2)

            o1[0] = v1_00*v2_00
    else:
        raise ValueError("Unsupported number of correlations.")

    return qcjit(impl)


def iwmul_factory(mode):

    unpack = unpack_factory(mode)

    if mode.literal_value == 4:
        def impl(v1, w1):
            w1_00, w1_01, w1_10, w1_11 = unpack(w1)

            v1[0] *= w1_00
            v1[1] *= w1_00
            v1[2] *= w1_11
            v1[3] *= w1_11
    elif mode.literal_value == 2:
        def impl(v1, w1):
            w1_00, w1_11 = unpack(w1)

            v1[0] *= w1_00
            v1[1] *= w1_11
    elif mode.literal_value == 1:
        def impl(v1, w1):
            w1_00 = unpack(w1)

            v1[0] *= w1_00
    else:
        raise ValueError("Unsupported number of correlations.")

    return qcjit(impl)


def v1_wmul_v2ct_factory(mode):

    unpack = unpack_factory(mode)
    unpackct = unpackct_factory(mode)

    if mode.literal_value == 4:
        def impl(v1, v2, w1):
            v1_00, v1_01, v1_10, v1_11 = unpack(v1)
            v2_00, v2_01, v2_10, v2_11 = unpackct(v2)
            w1_00, w1_01, w1_10, w1_11 = unpack(w1)

            v3_00 = (v1_00*w1_00*v2_00 + v1_01*w1_11*v2_10)
            v3_01 = (v1_00*w1_00*v2_01 + v1_01*w1_11*v2_11)
            v3_10 = (v1_10*w1_00*v2_00 + v1_11*w1_11*v2_10)
            v3_11 = (v1_10*w1_00*v2_01 + v1_11*w1_11*v2_11)

            return v3_00, v3_01, v3_10, v3_11
    elif mode.literal_value == 2:
        def impl(v1, v2, w1):
            v1_00, v1_11 = unpack(v1)
            v2_00, v2_11 = unpackct(v2)
            w1_00, w1_11 = unpack(w1)

            v3_00 = v1_00*w1_00*v2_00
            v3_11 = v1_11*w1_11*v2_11

            return v3_00, v3_11
    elif mode.literal_value == 1:
        def impl(v1, v2, w1):
            v1_00 = unpack(v1)
            v2_00 = unpackct(v2)
            w1_00 = unpack(w1)

            v3_00 = v1_00*w1_00*v2_00

            return (v3_00,)  # Ensure that this doesn't come out as a scalar.
    else:
        raise ValueError("Unsupported number of correlations.")

    return qcjit(impl)


def v1ct_wmul_v2_factory(mode):

    unpack = unpack_factory(mode)
    unpackct = unpackct_factory(mode)

    if mode.literal_value == 4:
        def impl(v1, v2, w1):
            v1_00, v1_01, v1_10, v1_11 = unpackct(v1)
            v2_00, v2_01, v2_10, v2_11 = unpack(v2)
            w1_00, w1_01, w1_10, w1_11 = unpack(w1)

            v3_00 = (v1_00*w1_00*v2_00 + v1_01*w1_11*v2_10)
            v3_01 = (v1_00*w1_00*v2_01 + v1_01*w1_11*v2_11)
            v3_10 = (v1_10*w1_00*v2_00 + v1_11*w1_11*v2_10)
            v3_11 = (v1_10*w1_00*v2_01 + v1_11*w1_11*v2_11)

            return v3_00, v3_01, v3_10, v3_11
    elif mode.literal_value == 2:
        def impl(v1, v2, w1):
            v1_00, v1_11 = unpackct(v1)
            v2_00, v2_11 = unpack(v2)
            w1_00, w1_11 = unpack(w1)

            v3_00 = v1_00*w1_00*v2_00
            v3_11 = v1_11*w1_11*v2_11

            return v3_00, v3_11
    elif mode.literal_value == 1:
        def impl(v1, v2, w1):
            v1_00 = unpackct(v1)
            v2_00 = unpack(v2)
            w1_00 = unpack(w1)

            v3_00 = v1_00*w1_00*v2_00

            return (v3_00,)  # Ensure that this doesn't come out as a scalar.
    else:
        raise ValueError("Unsupported number of correlations.")

    return qcjit(impl)


def unpack_factory(mode):

    if mode.literal_value == 4:
        def impl(invec):
            return invec[0], invec[1], invec[2], invec[3]
    elif mode.literal_value == 2:
        def impl(invec):
            return invec[0], invec[1]
    elif mode.literal_value == 1:
        def impl(invec):
            return invec[0]
    else:
        raise ValueError("Unsupported number of correlations.")

    return qcjit(impl)


def unpackc_factory(mode):

    if mode.literal_value == 4:
        def impl(invec):
            return invec[0].conjugate(), \
                   invec[1].conjugate(), \
                   invec[2].conjugate(), \
                   invec[3].conjugate()
    elif mode.literal_value == 2:
        def impl(invec):
            return invec[0].conjugate(), invec[1].conjugate()
    elif mode.literal_value == 1:
        def impl(invec):
            return invec[0].conjugate()
    else:
        raise ValueError("Unsupported number of correlations.")

    return qcjit(impl)


def unpackct_factory(mode):

    if mode.literal_value == 4:
        def impl(invec):
            return np.conjugate(invec[0]), \
                   np.conjugate(invec[2]), \
                   np.conjugate(invec[1]), \
                   np.conjugate(invec[3])
    elif mode.literal_value == 2:
        def impl(invec):
            return np.conjugate(invec[0]), \
                   np.conjugate(invec[1])
    elif mode.literal_value == 1:
        def impl(invec):
            return np.conjugate(invec[0])
    else:
        raise ValueError("Unsupported number of correlations.")

    return qcjit(impl)


def iunpack_factory(mode):

    if mode.literal_value == 4:
        def impl(outvec, invec):
            outvec[0] = invec[0]
            outvec[1] = invec[1]
            outvec[2] = invec[2]
            outvec[3] = invec[3]
    elif mode.literal_value == 2:
        def impl(outvec, invec):
            outvec[0] = invec[0]
            outvec[1] = invec[1]
    elif mode.literal_value == 1:
        def impl(outvec, invec):
            outvec[0] = invec[0]
    else:
        raise ValueError("Unsupported number of correlations.")

    return qcjit(impl)


def iunpackct_factory(mode):

    if mode.literal_value == 4:
        def impl(outvec, invec):
            outvec[0] = np.conjugate(invec[0])
            outvec[1] = np.conjugate(invec[2])
            outvec[2] = np.conjugate(invec[1])
            outvec[3] = np.conjugate(invec[3])
    elif mode.literal_value == 2:
        def impl(outvec, invec):
            outvec[0] = np.conjugate(invec[0])
            outvec[1] = np.conjugate(invec[1])
    elif mode.literal_value == 1:
        def impl(outvec, invec):
            outvec[0] = np.conjugate(invec[0])
    else:
        raise ValueError("Unsupported number of correlations.")

    return qcjit(impl)


def iadd_factory(mode):

    if mode.literal_value == 4:
        def impl(outvec, invec):
            outvec[0] += invec[0]
            outvec[1] += invec[1]
            outvec[2] += invec[2]
            outvec[3] += invec[3]
    elif mode.literal_value == 2:
        def impl(outvec, invec):
            outvec[0] += invec[0]
            outvec[1] += invec[1]
    elif mode.literal_value == 1:
        def impl(outvec, invec):
            outvec[0] += invec[0]
    else:
        raise ValueError("Unsupported number of correlations.")

    return qcjit(impl)


def isub_factory(mode):

    if mode.literal_value == 4:
        def impl(outvec, invec):
            outvec[0] -= invec[0]
            outvec[1] -= invec[1]
            outvec[2] -= invec[2]
            outvec[3] -= invec[3]
    elif mode.literal_value == 2:
        def impl(outvec, invec):
            outvec[0] -= invec[0]
            outvec[1] -= invec[1]
    elif mode.literal_value == 1:
        def impl(outvec, invec):
            outvec[0] -= invec[0]
    else:
        raise ValueError("Unsupported number of correlations.")

    return qcjit(impl)


def imul_factory(mode):

    if mode.literal_value == 4:
        def impl(outvec, invec):
            outvec[0] *= invec[0]
            outvec[1] *= invec[1]
            outvec[2] *= invec[2]
            outvec[3] *= invec[3]
    elif mode.literal_value == 2:
        def impl(outvec, invec):
            outvec[0] *= invec[0]
            outvec[1] *= invec[1]
    elif mode.literal_value == 1:
        def impl(outvec, invec):
            outvec[0] *= invec[0]
    else:
        raise ValueError("Unsupported number of correlations.")

    return qcjit(impl)


def valloc_factory(mode):
    if mode.literal_value == 4:
        def impl(dtype, leading_dims=()):
            return np.empty((*leading_dims, 4), dtype=dtype)
    elif mode.literal_value == 2:
        def impl(dtype, leading_dims=()):
            return np.empty((*leading_dims, 2), dtype=dtype)
    elif mode.literal_value == 1:
        def impl(dtype, leading_dims=()):
            return np.empty((*leading_dims, 1), dtype=dtype)
    else:
        raise ValueError("Unsupported number of correlations.")

    return qcjit(impl)


def loop_var_factory(mode):
    if mode.literal_value == 4:
        def impl(n_gains, active_term):
            all_terms = np.arange(n_gains - 1, -1, -1)
            gt_active = np.arange(n_gains - 1, active_term, -1)
            lt_active = np.arange(active_term)
            return all_terms, gt_active, lt_active
    else:  # True for both scalar and diagonal gains.
        def impl(n_gains, active_term):
            all_terms = np.arange(n_gains - 1, -1, -1)
            gt_active = np.where(np.arange(n_gains) != active_term)[0]
            lt_active = np.arange(0)
            return all_terms, gt_active, lt_active

    return qcjit(impl)


def compute_det_factory(mode):
    if mode.literal_value == 4:
        def impl(v1):
            return v1[0]*v1[3] - v1[1]*v1[2]
    elif mode.literal_value == 2:
        def impl(v1):
            return v1[0]*v1[1]
    elif mode.literal_value == 1:
        def impl(v1):
            return v1[0]
    else:
        raise ValueError("Unsupported number of correlations.")

    return qcjit(impl)


def iinverse_factory(mode):

    unpack = unpack_factory(mode)

    if mode.literal_value == 4:
        def impl(v1, det, o1):
            v1_00, v1_01, v1_10, v1_11 = unpack(v1)

            o1[0] = v1_11/det
            o1[1] = -v1_01/det
            o1[2] = -v1_10/det
            o1[3] = v1_00/det
    elif mode.literal_value == 2:
        def impl(v1, det, o1):
            v1_00, v1_11 = unpack(v1)

            o1[0] = v1_11/det
            o1[1] = v1_00/det
    elif mode.literal_value == 1:  # TODO: Is this correct?
        def impl(v1, det, o1):
            v1_00 = unpack(v1)

            o1[0] = 1.0/v1_00
    else:
        raise ValueError("Unsupported number of correlations.")

    return qcjit(impl)


def set_identity_factory(mode):

    if mode.literal_value == 4:
        def impl(v1):
            v1[0] = 1
            v1[1] = 0
            v1[2] = 0
            v1[3] = 1
    elif mode.literal_value == 2:
        def impl(v1):
            v1[0] = 1
            v1[1] = 1
    elif mode.literal_value == 1:
        def impl(v1):
            v1[0] = 1
    else:
        raise ValueError("Unsupported number of correlations.")

    return qcjit(impl)


def iabs_factory(mode):

    if mode.literal_value == 4:
        def impl(v1):
            v1[0] = np.abs(v1[0])
            v1[1] = np.abs(v1[1])
            v1[2] = np.abs(v1[2])
            v1[3] = np.abs(v1[3])
    elif mode.literal_value == 2:
        def impl(v1):
            v1[0] = np.abs(v1[0])
            v1[1] = np.abs(v1[1])
    elif mode.literal_value == 1:
        def impl(v1):
            v1[0] = np.abs(v1[0])
    else:
        raise ValueError("Unsupported number of correlations.")

    return qcjit(impl)


def iabsdiv_factory(mode):

    if mode.literal_value == 4:
        def impl(v1):
            v1[0] = 0 if v1[0] == 0 else 1/np.abs(v1[0])
            v1[1] = 0 if v1[1] == 0 else 1/np.abs(v1[1])
            v1[2] = 0 if v1[2] == 0 else 1/np.abs(v1[2])
            v1[3] = 0 if v1[3] == 0 else 1/np.abs(v1[3])
    elif mode.literal_value == 2:
        def impl(v1):
            v1[0] = 0 if v1[0] == 0 else 1/np.abs(v1[0])
            v1[1] = 0 if v1[1] == 0 else 1/np.abs(v1[1])
    elif mode.literal_value == 1:
        def impl(v1):
            v1[0] = 0 if v1[0] == 0 else 1/np.abs(v1[0])
    else:
        raise ValueError("Unsupported number of correlations.")

    return qcjit(impl)


<<<<<<< HEAD
def v1_iabsdiv_v2_factory(mode):
=======
def iabsdivsq_factory(mode):

    unpack = unpack_factory(mode)

    if mode.literal_value == 4:
        def impl(v1):
            v1_0, v1_1, v1_2, v1_3 = unpack(v1)

            v1[0] = 0 if v1_0 == 0 else 1/(v1_0.real**2 + v1_0.imag**2)
            v1[1] = 0 if v1_1 == 0 else 1/(v1_1.real**2 + v1_1.imag**2)
            v1[2] = 0 if v1_2 == 0 else 1/(v1_2.real**2 + v1_2.imag**2)
            v1[3] = 0 if v1_3 == 0 else 1/(v1_3.real**2 + v1_3.imag**2)
    elif mode.literal_value == 2:
        def impl(v1):
            v1_0, v1_1 = unpack(v1)

            v1[0] = 0 if v1_0 == 0 else 1/(v1_0.real**2 + v1_0.imag**2)
            v1[1] = 0 if v1_1 == 0 else 1/(v1_1.real**2 + v1_1.imag**2)
    elif mode.literal_value == 1:
        def impl(v1):
            v1_0 = unpack(v1)

            v1[0] = 0 if v1_0 == 0 else 1/(v1_0.real**2 + v1_0.imag**2)
    else:
        raise ValueError("Unsupported number of correlations.")

    return qcjit(impl)


def v1_idiv_absv2_factory(mode):
>>>>>>> 4e57140a

    if mode.literal_value == 4:
        def impl(v1, v2, o1):
            o1[0] = 0 if v2[0] == 0 else v1[0]/np.abs(v2[0])
            o1[1] = 0 if v2[1] == 0 else v1[1]/np.abs(v2[1])
            o1[2] = 0 if v2[2] == 0 else v1[2]/np.abs(v2[2])
            o1[3] = 0 if v2[3] == 0 else v1[3]/np.abs(v2[3])
    elif mode.literal_value == 2:
        def impl(v1, v2, o1):
            o1[0] = 0 if v2[0] == 0 else v1[0]/np.abs(v2[0])
            o1[1] = 0 if v2[1] == 0 else v1[1]/np.abs(v2[1])
    elif mode.literal_value == 1:
        def impl(v1, v2, o1):
            o1[0] = 0 if v2[0] == 0 else v1[0]/np.abs(v2[0])
    else:
        raise ValueError("Unsupported number of correlations.")

    return qcjit(impl)


<<<<<<< HEAD
=======
def absv1_idiv_absv2_factory(mode):

    if mode.literal_value == 4:
        def impl(v1, v2, o1):
            o1[0] = 0 if v2[0] == 0 else np.sqrt(
                (v1[0].real**2 + v1[0].imag**2)/(v2[0].real**2 + v2[0].imag**2)
            )
            o1[1] = 0 if v2[1] == 0 else np.sqrt(
                (v1[1].real**2 + v1[1].imag**2)/(v2[1].real**2 + v2[1].imag**2)
            )
            o1[2] = 0 if v2[2] == 0 else np.sqrt(
                (v1[2].real**2 + v1[2].imag**2)/(v2[2].real**2 + v2[2].imag**2)
            )
            o1[3] = 0 if v2[3] == 0 else np.sqrt(
                (v1[3].real**2 + v1[3].imag**2)/(v2[3].real**2 + v2[3].imag**2)
            )
    elif mode.literal_value == 2:
        def impl(v1, v2, o1):
            o1[0] = 0 if v2[0] == 0 else np.sqrt(
                (v1[0].real**2 + v1[0].imag**2)/(v2[0].real**2 + v2[0].imag**2)
            )
            o1[1] = 0 if v2[1] == 0 else np.sqrt(
                (v1[1].real**2 + v1[1].imag**2)/(v2[1].real**2 + v2[1].imag**2)
            )
    elif mode.literal_value == 1:
        def impl(v1, v2, o1):
            o1[0] = 0 if v2[0] == 0 else np.sqrt(
                (v1[0].real**2 + v1[0].imag**2)/(v2[0].real**2 + v2[0].imag**2)
            )
    else:
        raise ValueError("Unsupported number of correlations.")

    return qcjit(impl)


>>>>>>> 4e57140a
def a_kron_bt_factory(corr_mode):

    unpack = unpack_factory(corr_mode)

    def impl(a, b, out):

        a00, a01, a10, a11 = unpack(a)
        b00, b10, b01, b11 = unpack(b)  # Effectively transpose.

        out[0, 0] = a00 * b00
        out[0, 1] = a00 * b01
        out[0, 2] = a01 * b00
        out[0, 3] = a01 * b01
        out[1, 0] = a00 * b10
        out[1, 1] = a00 * b11
        out[1, 2] = a01 * b10
        out[1, 3] = a01 * b11
        out[2, 0] = a10 * b00
        out[2, 1] = a10 * b01
        out[2, 2] = a11 * b00
        out[2, 3] = a11 * b01
        out[3, 0] = a10 * b10
        out[3, 1] = a10 * b11
        out[3, 2] = a11 * b10
        out[3, 3] = a11 * b11

    return qcjit(impl)<|MERGE_RESOLUTION|>--- conflicted
+++ resolved
@@ -688,9 +688,6 @@
     return qcjit(impl)
 
 
-<<<<<<< HEAD
-def v1_iabsdiv_v2_factory(mode):
-=======
 def iabsdivsq_factory(mode):
 
     unpack = unpack_factory(mode)
@@ -721,7 +718,6 @@
 
 
 def v1_idiv_absv2_factory(mode):
->>>>>>> 4e57140a
 
     if mode.literal_value == 4:
         def impl(v1, v2, o1):
@@ -742,8 +738,6 @@
     return qcjit(impl)
 
 
-<<<<<<< HEAD
-=======
 def absv1_idiv_absv2_factory(mode):
 
     if mode.literal_value == 4:
@@ -779,7 +773,6 @@
     return qcjit(impl)
 
 
->>>>>>> 4e57140a
 def a_kron_bt_factory(corr_mode):
 
     unpack = unpack_factory(corr_mode)
