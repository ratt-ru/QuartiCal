from collections import namedtuple
import numpy as np
import xarray


gain_spec_tup = namedtuple(
    "gain_spec_tup",
    (
        "tchunk",
        "fchunk",
        "achunk",
        "dchunk",
        "cchunk"
    )
)

param_spec_tup = namedtuple(
    "param_spec_tup",
    (
        "tchunk",
        "fchunk",
        "achunk",
        "dchunk",
        "pchunk"
    )
)

base_args = namedtuple(
    "base_args",
    (
        "model",
        "data",
        "a1",
        "a2",
        "weights",
        "flags",
        "t_map_arr",
        "f_map_arr",
        "d_map_arr",
        "inverse_gains",
        "gains",
        "gain_flags",
        "row_map",
        "row_weights"
    )
)


class Gain:

    base_args = base_args

    def __init__(self, term_name, term_opts, data_xds, coords, tipc, fipc):

        self.name = term_name
        self.dd_term = term_opts.direction_dependent
        self.type = term_opts.type
        self.n_chan = data_xds.dims["chan"]
        self.n_ant = data_xds.dims["ant"]
        self.n_dir = data_xds.dims["dir"] if self.dd_term else 1
        self.n_corr = data_xds.dims["corr"]
        partition_schema = data_xds.__daskms_partition_schema__
        self.id_fields = {f: data_xds.attrs[f] for f, _ in partition_schema}
        self.field_name = data_xds.FIELD_NAME
        self.utime_chunks = list(map(int, data_xds.UTIME_CHUNKS))
        self.freq_chunks = list(map(int, data_xds.chunks["chan"]))
        self.n_t_chunk = len(self.utime_chunks)
        self.n_f_chunk = len(self.freq_chunks)

        self.ant_names = data_xds.ant.values
        self.corr_types = data_xds.corr.values

        self.n_tipc_g = tuple(map(int, tipc[0]))
        self.n_tint_g = np.sum(self.n_tipc_g)
        self.n_tipc_p = tuple(map(int, tipc[1]))
        self.n_tint_p = np.sum(self.n_tipc_p)

        self.n_fipc_g = tuple(map(int, fipc[0]))
        self.n_fint_g = np.sum(self.n_fipc_g)
        self.n_fipc_p = tuple(map(int, fipc[1]))
        self.n_fint_p = np.sum(self.n_fipc_p)

        self.unique_times = coords["time"]
        self.unique_freqs = coords["freq"]

        self.gain_times = coords.get(f"{self.name}_mean_gtime",
                                     coords["time"])
        self.param_times = coords.get(f"{self.name}_mean_ptime",
                                      coords["time"])
        self.gain_freqs = coords.get(f"{self.name}_mean_gfreq",
                                     coords["freq"])
        self.param_freqs = coords.get(f"{self.name}_mean_pfreq",
                                      coords["freq"])

    def make_xds(self):

        # Set up an xarray.Dataset describing the gain term.
        xds = xarray.Dataset(
            coords={"ant": ("ant", self.ant_names),
                    "dir": ("dir", np.arange(self.n_dir, dtype=np.int32)),
                    "corr": ("corr", self.corr_types),
                    "t_chunk": ("t_chunk",
                                np.arange(self.n_t_chunk, dtype=np.int32)),
                    "f_chunk": ("f_chunk",
                                np.arange(self.n_f_chunk, dtype=np.int32)),
                    "gain_t": ("gain_t", self.gain_times),
                    "gain_f": ("gain_f", self.gain_freqs)},
            attrs={"NAME": self.name,
                   "TYPE": self.type,
                   "FIELD_NAME": self.field_name,
                   **self.id_fields})

        return xds

    @staticmethod
    def make_f_maps(chan_freqs, chan_widths, f_int):
        """Internals of the frequency interval mapper."""

        n_chan = chan_freqs.size

        # The leading dimension corresponds (gain, param). For unparameterised
        # gains, the parameter mapping is irrelevant.
        f_map_arr = np.empty((2, n_chan,), dtype=np.int32)

        if isinstance(f_int, float):
            net_ivl = 0
            bin_num = 0
            for i, ivl in enumerate(chan_widths):
                f_map_arr[:, i] = bin_num
                net_ivl += ivl
                if net_ivl >= f_int:
                    net_ivl = 0
                    bin_num += 1
        else:
            f_map_arr[:, :] = np.arange(n_chan)//f_int

        return f_map_arr

    @staticmethod
    def make_t_bins(n_utime, utime_intervals, utime_scan_numbers, t_int, rsb):
        """Internals of the time binner.

        Args:
            n_utime: An interger number of unique times.
            utime_intervals: The intervals associated with the unique times.
            utime_scan_numbers: The scan numbers assosciated with the unique
                times.
            t_int: A int or float describing the time intervals. Floats
                correspond to value based solution intervals (e.g. 10s)
                and ints correspond to an interger number of timeslots.
            rsb: A boolean indicating whether respect_scan_boundaries is
                enabled for the current term.
        """

        tbin_arr = np.empty((2, utime_intervals.size), dtype=np.int32)

        if rsb:
            _, scan_boundaries = np.unique(
                utime_scan_numbers,
                return_index=True
            )
            scan_boundaries = list(scan_boundaries - 1)  # Offset.
            scan_boundaries.pop(0)  # The first boundary will be zero.
            scan_boundaries.append(n_utime.item())  # Add a final boundary.
        else:
            scan_boundaries = [-1]

        scan_id = 0
        bin_size = 0
        bin_num = 0
        break_interval = False
        for i, ivl in enumerate(utime_intervals):
            tbin_arr[:, i] = bin_num
            bin_size += ivl if isinstance(t_int, float) else 1
            if i == scan_boundaries[scan_id]:
                scan_id += 1
                break_interval = True
            if bin_size >= t_int or break_interval:
                bin_size = 0
                bin_num += 1
                break_interval = False

        return tbin_arr

    @staticmethod
    def init_term(
        gain, param, term_ind, term_spec, term_opts, ref_ant, **kwargs
    ):
        """Initialise the gains (and parameters)."""

        (term_name, term_type, term_shape, term_pshape) = term_spec

        # TODO: This needs to be more sophisticated on parameterised terms.
        if f"{term_name}_initial_gain" in kwargs:
            gain[:] = kwargs[f"{term_name}_initial_gain"]
            loaded = True
        else:
            gain[..., (0, -1)] = 1  # Set first and last correlations to 1.
            loaded = False

<<<<<<< HEAD
        return tbin_arr

    @staticmethod
    def init_term(
        gain, param, term_ind, term_spec, term_opts, ref_ant, **kwargs
    ):
        """Initialise the gains (and parameters)."""

        (term_name, term_type, term_shape, term_pshape) = term_spec

        # TODO: This needs to be more sophisticated on parameterised terms.
        if f"{term_name}_initial_gain" in kwargs:
            gain[:] = kwargs[f"{term_name}_initial_gain"]
            loaded = True
        else:
            gain[..., (0, -1)] = 1  # Set first and last correlations to 1.
            loaded = False

=======
>>>>>>> 4e57140a
        return loaded<|MERGE_RESOLUTION|>--- conflicted
+++ resolved
@@ -198,25 +198,4 @@
             gain[..., (0, -1)] = 1  # Set first and last correlations to 1.
             loaded = False
 
-<<<<<<< HEAD
-        return tbin_arr
-
-    @staticmethod
-    def init_term(
-        gain, param, term_ind, term_spec, term_opts, ref_ant, **kwargs
-    ):
-        """Initialise the gains (and parameters)."""
-
-        (term_name, term_type, term_shape, term_pshape) = term_spec
-
-        # TODO: This needs to be more sophisticated on parameterised terms.
-        if f"{term_name}_initial_gain" in kwargs:
-            gain[:] = kwargs[f"{term_name}_initial_gain"]
-            loaded = True
-        else:
-            gain[..., (0, -1)] = 1  # Set first and last correlations to 1.
-            loaded = False
-
-=======
->>>>>>> 4e57140a
         return loaded