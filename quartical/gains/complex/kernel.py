--- conflicted
+++ resolved
@@ -19,11 +19,7 @@
 
 term_conv_info = namedtuple("term_conv_info", " ".join(stat_fields.keys()))
 
-<<<<<<< HEAD
-NUMBA_DISABLE_JIT = 1
-=======
 complex_args = namedtuple("complex_args", ())
->>>>>>> 3399db3c
 
 
 @generated_jit(nopython=True,
@@ -31,20 +27,7 @@
                parallel=False,
                cache=True,
                nogil=True)
-<<<<<<< HEAD
-def complex_solver(model, data, a1, a2, weights, t_map_arr, f_map_arr,
-                   d_map_arr, corr_mode, reweight_mode, active_term, inverse_gains,
-                   gains, flags, row_map, row_weights):
-
-    if not isinstance(corr_mode, types.Literal):
-        return lambda model, data, a1, a2, weights, t_map_arr, f_map_arr, \
-                   d_map_arr, corr_mode, reweight_mode, active_term, inverse_gains, \
-                   gains, flags, row_map, row_weights: literally(corr_mode)
-
-    def impl(model, data, a1, a2, weights, t_map_arr, f_map_arr,
-             d_map_arr, corr_mode, reweight_mode, active_term, inverse_gains,
-             gains, flags, row_map, row_weights):
-=======
+
 def complex_solver(base_args, term_args, meta_args, corr_mode):
 
     if not isinstance(corr_mode, types.Literal):
@@ -68,7 +51,7 @@
         row_weights = base_args.row_weights
 
         active_term = meta_args.active_term
->>>>>>> 3399db3c
+
 
         n_tint, t_fint, n_ant, n_dir, n_corr = gains[active_term].shape
 
@@ -87,14 +70,10 @@
         jhr = np.empty_like(gains[active_term])
         update = np.empty_like(gains[active_term])
 
-<<<<<<< HEAD
         v = 10 # initial value for the number of degrees of freedom for the robust weighting 
         Nvis = 0 # vairable to hold the number of unflagged visibilities
         
-        for i in range(20):
-=======
         for i in range(meta_args.iters):
->>>>>>> 3399db3c
 
             if dd_term or reweight_mode:
                 residual = compute_residual(data, model, gains, a1, a2,
