--- conflicted
+++ resolved
@@ -547,11 +547,7 @@
             n_0, n_1, n_2, n_3 = unpack(normf)
 
             # Apply normalisation factors by scaling w. Neglect (set weight
-<<<<<<< HEAD
-            # to zero) for off diagonal terms.
-=======
             # to zero) off diagonal terms.
->>>>>>> bcd3ba69
             w_0 = n_0 * w_0 * n_0
             w_1 = 0
             w_2 = 0
