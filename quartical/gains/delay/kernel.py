--- conflicted
+++ resolved
@@ -2,17 +2,11 @@
 import numpy as np
 from numba import prange, generated_jit
 from quartical.utils.numba import coerce_literal
-<<<<<<< HEAD
-from quartical.gains.general.generics import (solver_intermediaries,
-                                              compute_residual_phase,
-                                              per_array_jhj_jhr)
-=======
 from quartical.gains.general.generics import (native_intermediaries,
                                               upsampled_itermediaries,
                                               per_array_jhj_jhr,
                                               resample_solints,
                                               downsample_jhj_jhr)
->>>>>>> 4e57140a
 from quartical.gains.general.flagging import (flag_intermediaries,
                                               update_gain_flags,
                                               finalize_gain_flags,
@@ -120,13 +114,6 @@
 
         for loop_idx in range(max_iter):
 
-<<<<<<< HEAD
-            compute_residual_phase(base_args,
-                                   solver_imdry,
-                                   corr_mode)
-
-=======
->>>>>>> 4e57140a
             compute_jhj_jhr(base_args,
                             term_args,
                             meta_args,
@@ -308,14 +295,8 @@
 
             norm_factors = valloc(complex_dtype)
 
-<<<<<<< HEAD
-            tmp_kprod = np.zeros((4, 4), dtype=complex_dtype)
-            tmp_jhr = jhr[ti, fi]
-            tmp_jhj = jhj[ti, fi]
-=======
             jhr_tifi = jhr[ti, fi]
             jhj_tifi = jhj[ti, fi]
->>>>>>> 4e57140a
 
             for row_ind in range(rs, re):
 
@@ -402,15 +383,9 @@
 
                     for d in range(n_gdir):
 
-<<<<<<< HEAD
-                        imul_rweight(r, r_pq, row_weights, row_ind)
-                        imul(r_pq, w)
-                        iunpackct(r_qp, r_pq)
-=======
                         iunpack(wr_pq, r_pq)
                         imul(wr_pq, w)
                         iunpackct(wr_qp, wr_pq)
->>>>>>> 4e57140a
 
                         lop_pq_d = lop_pq_arr[d]
                         rop_pq_d = rop_pq_arr[d]
@@ -559,17 +534,6 @@
 def compute_jhwj_jhwr_elem_factory(corr_mode):
 
     v1_imul_v2 = factories.v1_imul_v2_factory(corr_mode)
-<<<<<<< HEAD
-    imul = factories.imul_factory(corr_mode)
-    a_kron_bt = factories.a_kron_bt_factory(corr_mode)
-    iunpack = factories.iunpack_factory(corr_mode)
-    unpack = factories.unpack_factory(corr_mode)
-    unpackc = factories.unpackc_factory(corr_mode)
-    iabsdiv = factories.iabsdiv_factory(corr_mode)
-
-    if corr_mode.literal_value == 4:
-        def impl(lop, rop, w, nu, normf, gain, tmp_kprod, res, jhr, jhj):
-=======
     unpack = factories.unpack_factory(corr_mode)
     unpackc = factories.unpackc_factory(corr_mode)
     iunpack = factories.iunpack_factory(corr_mode)
@@ -578,7 +542,6 @@
 
     if corr_mode.literal_value == 4:
         def impl(lop, rop, w, normf, nu, gain, res, jhr, jhj):
->>>>>>> 4e57140a
 
             # Effectively apply zero weight to off-diagonal terms.
             # TODO: Can be tidied but requires moving other weighting code.
@@ -587,12 +550,8 @@
 
             # Compute normalization factor.
             v1_imul_v2(lop, rop, normf)
-<<<<<<< HEAD
-            iabsdiv(normf)
-=======
             iabsdivsq(normf)
             imul(res, normf)  # Apply normalization factor to r.
->>>>>>> 4e57140a
 
             # Accumulate an element of jhwr.
             imul(res, normf)  # Apply normalization factor to r.
@@ -601,17 +560,6 @@
 
             # Accumulate an element of jhwj.
 
-<<<<<<< HEAD
-            # WARNING: In this instance we are using the row-major
-            # version of the kronecker product identity. This is because the
-            # MS stores the correlations in row-major order (XX, XY, YX, YY),
-            # whereas the standard maths assumes column-major ordering
-            # (XX, YX, XY, YY). This subtle change means we can use the MS
-            # data directly without worrying about swapping elements around.
-            a_kron_bt(lop, rop, tmp_kprod)
-
-=======
->>>>>>> 4e57140a
             r_0, _, _, r_3 = unpack(res)  # NOTE: XX, XY, YX, YY
 
             _, _, _, g_3 = unpack(gain)
@@ -628,23 +576,8 @@
             jhr[2] += upd_11
             jhr[3] += nu*upd_11
 
-<<<<<<< HEAD
-            w_0, w_1, w_2, w_3 = unpack(w)  # NOTE: XX, XY, YX, YY
-            n_0, n_1, n_2, n_3 = unpack(normf)
-
-            # Apply normalisation factors by scaling w. Neglect (set weight
-            # to zero) for off diagonal terms.
-            w_0 = n_0 * w_0 * n_0
-            w_1 = 0
-            w_2 = 0
-            w_3 = n_3 * w_3 * n_3
-
-            jh_0, jh_1, jh_2, jh_3 = unpack(tmp_kprod[0])
-            j_0, j_1, j_2, j_3 = unpackc(tmp_kprod[0])
-=======
             w_0, _, _, w_3 = unpack(w)  # NOTE: XX, XY, YX, YY
             n_0, _, _, n_3 = unpack(normf)
->>>>>>> 4e57140a
 
             # Apply normalisation factors by scaling w. # Neglect (set weight
             # to zero) off diagonal terms.
@@ -696,20 +629,12 @@
             jhj[3, 3] += tmp_2*nusq
 
     elif corr_mode.literal_value == 2:
-<<<<<<< HEAD
-        def impl(lop, rop, w, nu, normf, gain, tmp_kprod, res, jhr, jhj):
-
-            # Compute normalization factor.
-            iunpack(normf, rop)
-            iabsdiv(normf)
-=======
         def impl(lop, rop, w, normf, nu, gain, res, jhr, jhj):
 
             # Compute normalization factor.
             iunpack(normf, rop)
             iabsdivsq(normf)
             imul(res, normf)  # Apply normalization factor to r.
->>>>>>> 4e57140a
 
             # Accumulate an element of jhwr.
             imul(res, normf)
@@ -737,41 +662,25 @@
 
             nusq = nu*nu
 
-<<<<<<< HEAD
-            tmp = (jh_00*n_00*w_00*n_00*j_00).real
-=======
             tmp = (jh_00*n_00*w_00*j_00).real
->>>>>>> 4e57140a
             jhj[0, 0] += tmp
             jhj[0, 1] += tmp*nu
             jhj[1, 0] += tmp*nu
             jhj[1, 1] += tmp*nusq
 
-<<<<<<< HEAD
-            tmp = (jh_11*n_11*w_11*n_11*j_11).real
-=======
             tmp = (jh_11*n_11*w_11*j_11).real
->>>>>>> 4e57140a
             jhj[2, 2] += tmp
             jhj[2, 3] += tmp*nu
             jhj[3, 2] += tmp*nu
             jhj[3, 3] += tmp*nusq
 
     elif corr_mode.literal_value == 1:
-<<<<<<< HEAD
-        def impl(lop, rop, w, nu, normf, gain, tmp_kprod, res, jhr, jhj):
-
-            # Compute normalization factor.
-            iunpack(normf, rop)
-            iabsdiv(normf)
-=======
         def impl(lop, rop, w, normf, nu, gain, res, jhr, jhj):
 
             # Compute normalization factor.
             iunpack(normf, rop)
             iabsdivsq(normf)
             imul(res, normf)  # Apply normalization factor to r.
->>>>>>> 4e57140a
 
             # Accumulate an element of jhwr.
             imul(res, normf)
@@ -795,11 +704,7 @@
 
             nusq = nu*nu
 
-<<<<<<< HEAD
-            tmp = (jh_00*n_00*w_00*n_00*j_00).real
-=======
             tmp = (jh_00*n_00*w_00*j_00).real
->>>>>>> 4e57140a
             jhj[0, 0] += tmp
             jhj[0, 1] += tmp*nu
             jhj[1, 0] += tmp*nu
